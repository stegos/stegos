// PBC Crypto for Rust, atop Ben Lynn's PBCliib
//
// DM/Emotiq 10/18
// MIT License
//
// Copyright (c) 2018 Stegos
//
// Permission is hereby granted, free of charge, to any person obtaining a copy
// of this software and associated documentation files (the "Software"), to deal
// in the Software without restriction, including without limitation the rights
// to use, copy, modify, merge, publish, distribute, sublicense, and/or sell
// copies of the Software, and to permit persons to whom the Software is
// furnished to do so, subject to the following conditions:
//
// The above copyright notice and this permission notice shall be included in all
// copies or substantial portions of the Software.
//
// THE SOFTWARE IS PROVIDED "AS IS", WITHOUT WARRANTY OF ANY KIND, EXPRESS OR
// IMPLIED, INCLUDING BUT NOT LIMITED TO THE WARRANTIES OF MERCHANTABILITY,
// FITNESS FOR A PARTICULAR PURPOSE AND NONINFRINGEMENT. IN NO EVENT SHALL THE
// AUTHORS OR COPYRIGHT HOLDERS BE LIABLE FOR ANY CLAIM, DAMAGES OR OTHER
// LIABILITY, WHETHER IN AN ACTION OF CONTRACT, TORT OR OTHERWISE, ARISING FROM,
// OUT OF OR IN CONNECTION WITH THE SOFTWARE OR THE USE OR OTHER DEALINGS IN THE
// SOFTWARE.

#![allow(non_snake_case)]

use rand::prelude::*;

use sha3::{Digest, Sha3_256};
use std::fmt;
<<<<<<< HEAD
use std::mem;
=======
>>>>>>> de8ee3a6

use std::ops::{Add, AddAssign, Div, DivAssign, Mul, MulAssign, Neg, Sub, SubAssign};
use std::vec::*;

use rust_libpbc;

pub mod secure;
pub mod fast;

use utils::*;

// -------------------------------------------------------------------
// Fast AR160 curves, but low security 2^80

const PBC_CONTEXT_AR160: u8 = 0;
const NAME_AR160: &str = "AR160";
const INIT_TEXT_AR160 : &str = "type a
q 8780710799663312522437781984754049815806883199414208211028653399266475630880222957078625179422662221423155858769582317459277713367317481324925129998224791
h 12016012264891146079388821366740534204802954401251311822919615131047207289359704531102844802183906537786776
r 730750818665451621361119245571504901405976559617
exp2 159
exp1 107
sign1 1
sign0 1";
<<<<<<< HEAD
const ORDER_AR160 : &str = "730750818665451621361119245571504901405976559617";
const G1_AR160 : &str = "797EF95B4B2DED79B0F5E3320D4C38AE2617EB9CD8C0C390B9CCC6ED8CFF4CEA4025609A9093D4C3F58F37CE43C163EADED39E8200C939912B7F4B047CC9B69300";
const G2_AR160 : &str = "A4913CAB767684B308E6F71D3994D65C2F1EB1BE4C9E96E276CD92E4D2B16A2877AA48A8A34CE5F1892CD548DE9106F3C5B0EBE7E13ACCB8C41CC0AE8D110A7F01";
const ZR_SIZE_AR160 : usize = 20;
const G1_SIZE_AR160 : usize = 65;
const G2_SIZE_AR160 : usize = 65;
const GT_SIZE_AR160 : usize = 128;
=======
const ORDER_AR160: &str = "730750818665451621361119245571504901405976559617";
const G1_FR256: &str = "ff8f256bbd48990e94d834fba52da377b4cab2d3e2a08b6828ba6631ad4d668500";
const G2_FR256 : &str = "e20543135c81c67051dc263a2bc882b838da80b05f3e1d7efa420a51f5688995e0040a12a1737c80def47c1a16a2ecc811c226c17fb61f446f3da56c420f38cc01";
const ZR_SIZE_FR256: usize = 32;
const G1_SIZE_FR256: usize = 33;
const G2_SIZE_FR256: usize = 65;
const GT_SIZE_FR256: usize = 384;
>>>>>>> de8ee3a6

// -------------------------------------------------------------------
// Secure BN curves, security approx 2^128

const PBC_CONTEXT_FR256: u8 = 1;
const NAME_FR256: &str = "FR256";
const INIT_TEXT_FR256: &str = "type f
q 115792089237314936872688561244471742058375878355761205198700409522629664518163
r 115792089237314936872688561244471742058035595988840268584488757999429535617037
b 3
beta 76600213043964638334639432839350561620586998450651561245322304548751832163977
alpha0 82889197335545133675228720470117632986673257748779594473736828145653330099944
alpha1 66367173116409392252217737940259038242793962715127129791931788032832987594232";
<<<<<<< HEAD
const ORDER_FR256 : &str = "115792089237314936872688561244471742058035595988840268584488757999429535617037";
const G1_FR256 : &str = "ff8f256bbd48990e94d834fba52da377b4cab2d3e2a08b6828ba6631ad4d668500";
const G2_FR256 : &str = "e20543135c81c67051dc263a2bc882b838da80b05f3e1d7efa420a51f5688995e0040a12a1737c80def47c1a16a2ecc811c226c17fb61f446f3da56c420f38cc01";
const ZR_SIZE_FR256 : usize = 32;
const G1_SIZE_FR256 : usize = 33;
const G2_SIZE_FR256 : usize = 65;
const GT_SIZE_FR256 : usize = 384;
=======
const ORDER_FR256: &str =
    "115792089237314936872688561244471742058035595988840268584488757999429535617037";
const G1_AR160 : &str = "797EF95B4B2DED79B0F5E3320D4C38AE2617EB9CD8C0C390B9CCC6ED8CFF4CEA4025609A9093D4C3F58F37CE43C163EADED39E8200C939912B7F4B047CC9B69300";
const G2_AR160 : &str = "A4913CAB767684B308E6F71D3994D65C2F1EB1BE4C9E96E276CD92E4D2B16A2877AA48A8A34CE5F1892CD548DE9106F3C5B0EBE7E13ACCB8C41CC0AE8D110A7F01";
const ZR_SIZE_AR160: usize = 20;
const G1_SIZE_AR160: usize = 65;
const G2_SIZE_AR160: usize = 65;
const GT_SIZE_AR160: usize = 128;
>>>>>>> de8ee3a6

// -------------------------------------------------------------------

pub struct PBCInfo {
    pub context: u8, // which slot in the gluelib context table
    pub name: *const str,
    pub text: *const str,
    pub g1_size: usize,
    pub g2_size: usize,
    pub pairing_size: usize,
    pub field_size: usize,
    pub order: *const str,
    pub g1: *const str,
    pub g2: *const str,
}

pub const CURVES: &[PBCInfo] = &[
    PBCInfo {
        context: PBC_CONTEXT_AR160,
        name: NAME_AR160,
        text: INIT_TEXT_AR160,
        g1_size: G1_SIZE_AR160,
        g2_size: G2_SIZE_AR160,
        pairing_size: GT_SIZE_AR160,
        field_size: ZR_SIZE_AR160,
        order: ORDER_AR160,
        g1: G1_AR160,
        g2: G2_AR160,
    },
    PBCInfo {
        context: PBC_CONTEXT_FR256,
        name: NAME_FR256,
        text: INIT_TEXT_FR256,
        g1_size: G1_SIZE_FR256,
        g2_size: G2_SIZE_FR256,
        pairing_size: GT_SIZE_FR256,
        field_size: ZR_SIZE_FR256,
        order: ORDER_FR256,
        g1: G1_FR256,
        g2: G2_FR256,
    },
];

// -------------------------------------------------------------------
<<<<<<< HEAD
// init_pairings() -- must only be called once, at startup 
// (How to ensure that it is called, and can only be called just once?)

pub fn init_pairings() {
    for info in CURVES {
        let context = info.context as u64;
        unsafe {
            println!("Init curve {}", (*info.name).to_string());
            println!("Context: {}", context);
            println!("{}", (*info.text).to_string());

            let mut psize = [0u64;4];
            let ans = rust_libpbc::init_pairing(
                context,
                info.text as *mut _,
                (*info.text).len() as u64,
                psize.as_ptr() as *mut _);
            assert_eq!(ans, 0);
            
            assert_eq!(psize[0], info.g1_size as u64);
            assert_eq!(psize[1], info.g2_size as u64);
            assert_eq!(psize[2], info.pairing_size as u64);
            assert_eq!(psize[3], info.field_size as u64);

            let mut v1 = vec![0u8; info.g1_size];
            hexstr_to_u8v(&(*info.g1), &mut v1);
            println!("G1: {}", u8v_to_hexstr(&v1));
            let len = rust_libpbc::set_g1(
                context,
                v1.as_ptr() as *mut _);
            // returns nbr bytes read, should equal length of G1
            assert_eq!(len, info.g1_size as i64);

            let mut v1 = vec![0u8; info.g1_size];
            let len = rust_libpbc::get_g1(
                context,
                v1.as_ptr() as *mut _,
                info.g1_size as u64);
            assert_eq!(len, info.g1_size as u64);
            println!("G1 readback: {}", u8v_to_hexstr(&v1));
            
            let mut v2 = vec![0u8; info.g2_size];
            hexstr_to_u8v(&(*info.g2), &mut v2);
            println!("G2: {}", u8v_to_hexstr(&v2));
            let len = rust_libpbc::set_g2(
                context,
                v2.as_ptr() as *mut _);
            // returns nbr bytes read, should equal length of G2
            assert_eq!(len, info.g2_size as i64);

            let mut v2 = vec![0u8; info.g2_size];
            let len = rust_libpbc::get_g2(
                context,
                v2.as_ptr() as *mut _,
                info.g2_size as u64);
            assert_eq!(len, info.g2_size as u64);
            println!("G2 readback: {}", u8v_to_hexstr(&v2));
            
        }
        println!("");
=======
// collect a vector of 8-bit values from a hex string.
pub fn hexstr_to_u8v(s: &str, x: &mut [u8]) {
    let nx = x.len();
    let mut pos = 0;
    let mut val: u8 = 0;
    let mut cct = 0;
    for c in s.chars() {
        if pos < nx {
            match c.to_digit(16) {
                Some(d) => {
                    val += d as u8;
                    cct += 1;
                    if (cct & 1) == 0 {
                        x[pos] = val;
                        pos += 1;
                        val = 0;
                    } else {
                        val <<= 4;
                    }
                }
                None => panic!("Invalid hex digit"),
            }
        } else {
            break;
        }
    }
    for ix in pos..nx {
        x[ix] = val;
        val = 0;
    }
}

pub fn u8v_to_hexstr(x: &[u8]) -> String {
    // produce a hexnum string from a byte vector
    let mut s = String::new();
    for ix in 0..x.len() {
        s.push_str(&format!("{:02x}", x[ix]));
    }
    s
}

fn u8v_to_typed_str(pref: &str, vec: &[u8]) -> String {
    // produce a type-prefixed hexnum from a byte vector
    let mut s = String::from(pref);
    s.push_str("(");
    s.push_str(&u8v_to_hexstr(&vec));
    s.push_str(")");
    s
}

pub fn u8v_from_str(s: &str) -> Vec<u8> {
    let mut v: Vec<u8> = Vec::new();
    for c in s.chars() {
        v.push(c as u8);
    }
    v
}

// // -------------------------------------------------------------------

// fn main() {

//     fn init_pairings() {
//         for info in CURVES {
//             let context = info.context as u64;
//             unsafe {
//                 println!("Init curve {}", (*info.name).to_string());
//                 println!("Context: {}", context);
//                 println!("{}", (*info.text).to_string());

//                 let mut psize = [0u64;4];
//                 let ans = rust_libpbc::init_pairing(
//                     context,
//                     info.text as *mut _,
//                     (*info.text).len() as u64,
//                     psize.as_ptr() as *mut _);
//                 assert_eq!(ans, 0);

//                 assert_eq!(psize[0], info.g1_size as u64);
//                 assert_eq!(psize[1], info.g2_size as u64);
//                 assert_eq!(psize[2], info.pairing_size as u64);
//                 assert_eq!(psize[3], info.field_size as u64);

//                 let mut v1 = vec![0u8; info.g1_size];
//                 hexstr_to_u8v(&(*info.g1), &mut v1);
//                 println!("G1: {}", u8v_to_hexstr(&v1));
//                 let len = rust_libpbc::set_g1(
//                     context,
//                     v1.as_ptr() as *mut _);
//                 // returns nbr bytes read, should equal length of G1
//                 assert_eq!(len, info.g1_size as i64);

//                 let mut v1 = vec![0u8; info.g1_size];
//                 let len = rust_libpbc::get_g1(
//                     context,
//                     v1.as_ptr() as *mut _,
//                     info.g1_size as u64);
//                 assert_eq!(len, info.g1_size as u64);
//                 println!("G1 readback: {}", u8v_to_hexstr(&v1));

//                 let mut v2 = vec![0u8; info.g2_size];
//                 hexstr_to_u8v(&(*info.g2), &mut v2);
//                 println!("G2: {}", u8v_to_hexstr(&v2));
//                 let len = rust_libpbc::set_g2(
//                     context,
//                     v2.as_ptr() as *mut _);
//                 // returns nbr bytes read, should equal length of G2
//                 assert_eq!(len, info.g2_size as i64);

//                 let mut v2 = vec![0u8; info.g2_size];
//                 let len = rust_libpbc::get_g2(
//                     context,
//                     v2.as_ptr() as *mut _,
//                     info.g2_size as u64);
//                 assert_eq!(len, info.g2_size as u64);
//                 println!("G2 readback: {}", u8v_to_hexstr(&v2));

//             }
//             println!("");
//         }
//     }
//     // ------------------------------------------------------------------------
//     // check connection to PBC library
//     println!("Hello, world!");
//     let input = "hello!".as_bytes();
//     let output = vec![0u8; input.len()];
//     unsafe {
//         let echo_out = rust_libpbc::echo(
//             input.len() as u64,
//             input.as_ptr() as *mut _,
//             output.as_ptr() as *mut _,
//         );
//         assert_eq!(echo_out, input.len() as u64);
//         assert_eq!(input.to_vec(), output);
//     }
//     let out_str: String = std::str::from_utf8(&output).unwrap().to_string();
//     println!("Echo Output: {}", out_str);
//     println!("");

//     // init PBC library -- must only be performed once
//     let init = Mutex::new(false);
//     {
//         let mut done = init.lock().unwrap();
//         if ! *done {
//             *done = true;
//             init_pairings();
//         }
//     }

//     // test hashing
//     let h = Hash::from_vector(b"");
//     println!("hash(\"\") = {}", h.to_str());
//     assert_eq!(h.to_str(), "H(a7ffc6f8bf1ed76651c14756a061d662f580ff4de43b49fa82d80a4b80f8434a)");
//     println!("");

//     // -------------------------------------
//     // on Secure pairings
//     // test PRNG
//     println!("rand Zr = {}", secure::get_random_Zr());

//     // test keying...
//     let (skey, pkey, sig) = secure::make_deterministic_keys(b"Testing");
//     println!("skey = {}", skey);
//     println!("pkey = {}", pkey);
//     println!("sig  = {}", sig);
//     assert!(secure::check_keying(&pkey, &sig));
//     println!("");

//     // -------------------------------------
//     // on Fast pairings
//     // test PRNG
//     println!("rand Zr = {}", fast::get_random_Zr());

//     // test keying...
//     let (skey, pkey, sig) = fast::make_deterministic_keys(b"Testing");
//     println!("skey = {}", skey);
//     println!("pkey = {}", pkey);
//     println!("sig  = {}", sig);
//     assert!(fast::check_keying(&pkey, &sig));

//     // -------------------------------------
//     // check some arithmetic on the Fast curves
//     let a = 0x123456789i64;
//     println!("chk Zr: 0x{:x} -> {}", a, fast::Zr::from_int(a));
//     println!("chk Zr: -1 -> {}", fast::Zr::from_int(-1));
//     println!("chk Zr: -1 + 1 -> {}", fast::Zr::from(-1) + 1);

//     // -------------------------------------------
//     let h = hash_nbytes(10, b"Testing");
//     println!("h = {}", u8v_to_hexstr(&h));
//     let h = hash_nbytes(64, b"Testing");
//     println!("h = {}", u8v_to_hexstr(&h));

// }

// -----------------------------------------------------
// Hashing with SHA3

const HASH_SIZE: usize = 32;

#[derive(Copy, Clone)]
pub struct Hash([u8; HASH_SIZE]);

impl Hash {
    pub fn base_vector(&self) -> &[u8] {
        &self.0
    }

    pub fn from_vector(msg: &[u8]) -> Hash {
        hash(msg)
    }

    pub fn to_str(&self) -> String {
        u8v_to_typed_str("H", &self.base_vector())
    }
}

pub fn hash(msg: &[u8]) -> Hash {
    let mut hasher = Sha3_256::new();
    hasher.input(msg);
    let out = hasher.result();
    let mut h = [0u8; HASH_SIZE];
    h.copy_from_slice(&out[..HASH_SIZE]);
    Hash(h)
}

pub fn hash_nbytes(nb: usize, msg: &[u8]) -> Vec<u8> {
    let nmsg = msg.len();
    let mut ct = nb;
    let mut ans = vec![0u8; nb];
    let mut jx = 0;
    let mut kx = 0u8;
    while ct > 0 {
        let mut inp = vec![kx];
        for ix in 0..nmsg {
            inp.push(msg[ix]);
        }
        let mut hasher = Sha3_256::new();
        hasher.input(inp);
        let out = hasher.result();
        let end = if ct > HASH_SIZE { HASH_SIZE } else { ct };
        for ix in 0..end {
            ans[jx + ix] = out[ix];
        }
        jx += end;
        ct -= end;
        kx += 1;
    }
    ans
}

// ------------------------------------------------------------------
// Secure Pairings using BN Curve FR256 (type F, r approx 256 bits)

pub mod secure {
    use super::*;

    #[derive(Copy, Clone)]
    pub struct Zr([u8; ZR_SIZE_FR256]);

    impl Zr {
        pub fn base_vector(&self) -> &[u8] {
            &self.0
        }

        pub fn from_str(s: &str) -> Zr {
            // result might be larger than prime order, r,
            // but will be interpreted by PBC lib as (Zr mod r).
            let mut v = [0u8; ZR_SIZE_FR256];
            hexstr_to_u8v(&s, &mut v);
            Zr(v)
        }

        pub fn to_str(&self) -> String {
            u8v_to_typed_str("Zr", &self.base_vector())
        }
    }

    impl fmt::Display for Zr {
        fn fmt(&self, f: &mut fmt::Formatter) -> fmt::Result {
            write!(f, "{}", self.to_str())
        }
    }

    // -----------------------------------------
    #[derive(Copy, Clone)]
    pub struct G1([u8; G1_SIZE_FR256]);

    impl G1 {
        pub fn base_vector(&self) -> &[u8] {
            &self.0
        }

        pub fn to_str(&self) -> String {
            u8v_to_typed_str("G1", &self.base_vector())
        }
    }

    impl fmt::Display for G1 {
        // for display of signatures
        fn fmt(&self, f: &mut fmt::Formatter) -> fmt::Result {
            write!(f, "{}", self.to_str())
        }
    }

    // -----------------------------------------
    #[derive(Copy, Clone)]
    pub struct G2([u8; G2_SIZE_FR256]);

    impl G2 {
        pub fn base_vector(&self) -> &[u8] {
            &self.0
        }

        pub fn to_str(&self) -> String {
            u8v_to_typed_str("G2", &self.base_vector())
        }
    }

    impl fmt::Display for G2 {
        fn fmt(&self, f: &mut fmt::Formatter) -> fmt::Result {
            write!(f, "{}", self.to_str())
        }
    }

    // -----------------------------------------
    #[derive(Copy, Clone)]
    pub struct SecretKey(Zr);

    impl SecretKey {
        pub fn base_vector(&self) -> &[u8] {
            self.0.base_vector()
        }

        pub fn to_str(&self) -> String {
            u8v_to_typed_str("SKey", &self.base_vector())
        }
    }

    impl fmt::Display for SecretKey {
        fn fmt(&self, f: &mut fmt::Formatter) -> fmt::Result {
            write!(f, "{}", self.to_str())
        }
    }

    // -----------------------------------------
    #[derive(Copy, Clone)]
    pub struct PublicKey(G2);

    impl PublicKey {
        pub fn base_vector(&self) -> &[u8] {
            self.0.base_vector()
        }

        pub fn to_str(&self) -> String {
            u8v_to_typed_str("PKey", &self.base_vector())
        }
    }

    impl fmt::Display for PublicKey {
        fn fmt(&self, f: &mut fmt::Formatter) -> fmt::Result {
            write!(f, "{}", self.to_str())
        }
    }

    // -----------------------------------------
    #[derive(Copy, Clone)]
    pub struct SecretSubKey(G1);

    impl SecretSubKey {
        pub fn base_vector(&self) -> &[u8] {
            self.0.base_vector()
        }

        pub fn to_str(&self) -> String {
            u8v_to_typed_str("SSubKey", &self.base_vector())
        }
    }

    impl fmt::Display for SecretSubKey {
        fn fmt(&self, f: &mut fmt::Formatter) -> fmt::Result {
            write!(f, "{}", self.to_str())
        }
    }

    // -----------------------------------------
    #[derive(Copy, Clone)]
    pub struct PublicSubKey(G2);

    impl PublicSubKey {
        pub fn base_vector(&self) -> &[u8] {
            self.0.base_vector()
        }

        pub fn to_str(&self) -> String {
            u8v_to_typed_str("PSubKey", &self.base_vector())
        }
    }

    impl fmt::Display for PublicSubKey {
        fn fmt(&self, f: &mut fmt::Formatter) -> fmt::Result {
            write!(f, "{}", self.to_str())
        }
    }

    // -----------------------------------------
    #[derive(Copy, Clone)]
    pub struct BlsSignature {
        sig: G1,
        pkey: PublicKey,
    }

    // ------------------------------------------------------------------------
    // BLS Signature Generation & Checking

    pub fn sign_hash(h: &Hash, skey: &SecretKey) -> G1 {
        // return a raw signature on a hash
        unsafe {
            let v = [0u8; G1_SIZE_FR256];
            rust_libpbc::sign_hash(
                PBC_CONTEXT_FR256 as u64,
                v.as_ptr() as *mut _,
                skey.base_vector().as_ptr() as *mut _,
                h.base_vector().as_ptr() as *mut _,
                HASH_SIZE as u64,
            );
            G1(v)
        }
    }

    pub fn check_hash(h: &Hash, sig: &G1, pkey: &PublicKey) -> bool {
        // check a hash with a raw signature, return t/f
        unsafe {
            0 == rust_libpbc::check_signature(
                PBC_CONTEXT_FR256 as u64,
                sig.base_vector().as_ptr() as *mut _,
                h.base_vector().as_ptr() as *mut _,
                HASH_SIZE as u64,
                pkey.base_vector().as_ptr() as *mut _,
            )
        }
    }

    pub fn sign_message(msg: &[u8], skey: &SecretKey, pkey: &PublicKey) -> BlsSignature {
        // hash the message and form a BLS signature
        BlsSignature {
            sig: sign_hash(&Hash::from_vector(&msg), skey),
            pkey: pkey.clone(),
        }
    }

    pub fn check_message(msg: &[u8], sig: &BlsSignature) -> bool {
        // check the message against the BLS signature, return t/f
        check_hash(&Hash::from_vector(&msg), &sig.sig, &sig.pkey)
    }

    // ------------------------------------------------------------------
    // Key Generation & Checking

    pub fn get_random_Zr() -> Zr {
        Zr(random::<[u8; ZR_SIZE_FR256]>())
    }

    pub fn make_deterministic_keys(seed: &[u8]) -> (SecretKey, PublicKey, G1) {
        let h = hash(&seed);
        let sk = [0u8; ZR_SIZE_FR256]; // secret keys in Zr
        let pk = [0u8; G2_SIZE_FR256]; // public keys in G2
        unsafe {
            rust_libpbc::make_key_pair(
                PBC_CONTEXT_FR256 as u64,
                sk.as_ptr() as *mut _,
                pk.as_ptr() as *mut _,
                h.base_vector().as_ptr() as *mut _,
                HASH_SIZE as u64,
            );
        }
        let hpk = hash(&pk);
        let skey = SecretKey(Zr(sk));
        let pkey = PublicKey(G2(pk));
        let sig = sign_hash(&hpk, &skey);
        (skey, pkey, sig)
    }

    pub fn check_keying(pkey: &PublicKey, sig: &G1) -> bool {
        check_hash(&hash(&pkey.base_vector()), &sig, &pkey)
    }

    pub fn make_random_keys() -> (SecretKey, PublicKey, G1) {
        make_deterministic_keys(&get_random_Zr().base_vector())
    }

    // ------------------------------------------------------------------------
    // Subkey generation and Sakai-Kasahara Encryption

    pub fn make_secret_subkey(skey: &SecretKey, seed: &[u8]) -> SecretSubKey {
        let h = Hash::from_vector(&seed);
        let sk = [0u8; G1_SIZE_FR256];
        unsafe {
            rust_libpbc::make_secret_subkey(
                PBC_CONTEXT_FR256 as u64,
                sk.as_ptr() as *mut _,
                skey.base_vector().as_ptr() as *mut _,
                h.base_vector().as_ptr() as *mut _,
                HASH_SIZE as u64,
            );
        }
        SecretSubKey(G1(sk))
    }

    pub fn make_public_subkey(pkey: &PublicKey, seed: &[u8]) -> PublicSubKey {
        let h = Hash::from_vector(&seed);
        let pk = [0u8; G2_SIZE_FR256];
        unsafe {
            rust_libpbc::make_public_subkey(
                PBC_CONTEXT_FR256 as u64,
                pk.as_ptr() as *mut _,
                pkey.base_vector().as_ptr() as *mut _,
                h.base_vector().as_ptr() as *mut _,
                HASH_SIZE as u64,
            );
        }
        PublicSubKey(G2(pk))
    }

    // structure of a SAKKI encryption.
    // ---------------------------------
    // For use in UTXO's you will only want to store the
    // ciphertext, cmsg, and the rval. Proper recipients
    // already know their own public keys, and the IBE ID
    // that was used to encrypt their payload.
    // ----------------------------------
    pub struct EncryptedPacket {
        pkey: PublicKey, // public key of recipient
        id: Vec<u8>,     // IBE ID
        rval: G2,        // R_val used for SAKE encryption
        cmsg: Vec<u8>,   // encrypted payload
    }

    pub fn ibe_encrypt(msg: &[u8], pkey: &PublicKey, id: &[u8]) -> EncryptedPacket {
        let nmsg = msg.len();

        // compute IBE public key
        let pkid = make_public_subkey(&pkey, &id);

        // compute hash of concatenated id:msg
        let mut concv = Vec::from(id);
        for b in msg.to_vec() {
            concv.push(b);
        }
        let rhash = hash(&concv);

        let rbuf = [0u8; G2_SIZE_FR256];
        let pbuf = [0u8; GT_SIZE_FR256];
        unsafe {
            rust_libpbc::sakai_kasahara_encrypt(
                PBC_CONTEXT_FR256 as u64,
                rbuf.as_ptr() as *mut _,
                pbuf.as_ptr() as *mut _,
                pkid.base_vector().as_ptr() as *mut _,
                rhash.base_vector().as_ptr() as *mut _,
                HASH_SIZE as u64,
            );
        }
        // encrypt with (msg XOR H(pairing-val))
        let mut cmsg = hash_nbytes(nmsg, &pbuf);
        for ix in 0..nmsg {
            cmsg[ix] ^= msg[ix];
        }
        EncryptedPacket {
            pkey: *pkey,
            id: id.to_vec(),
            rval: G2(rbuf),
            cmsg: cmsg,
        }
    }

    pub fn ibe_decrypt(pack: &EncryptedPacket, skey: &SecretKey) -> Option<Vec<u8>> {
        let skid = make_secret_subkey(&skey, &pack.id);
        let nmsg = pack.cmsg.len();
        let pbuf = [0u8; GT_SIZE_FR256];
        unsafe {
            rust_libpbc::sakai_kasahara_decrypt(
                PBC_CONTEXT_FR256 as u64,
                pbuf.as_ptr() as *mut _,
                pack.rval.base_vector().as_ptr() as *mut _,
                skid.base_vector().as_ptr() as *mut _,
            );
        }
        // decrypt using (ctxt XOR H(pairing_val))
        let mut msg = hash_nbytes(nmsg, &pbuf);
        for ix in 0..nmsg {
            msg[ix] ^= pack.cmsg[ix];
        }
        // Now check that message was correctly decrypted
        // compute hash of concatenated id:msg
        let mut concv = pack.id.clone();
        for b in msg.clone() {
            concv.push(b);
        }
        let rhash = hash(&concv);
        unsafe {
            let ans = rust_libpbc::sakai_kasahara_check(
                PBC_CONTEXT_FR256 as u64,
                pack.rval.base_vector().as_ptr() as *mut _,
                pack.pkey.base_vector().as_ptr() as *mut _,
                rhash.base_vector().as_ptr() as *mut _,
                HASH_SIZE as u64,
            );
            if ans == 0 {
                Some(msg)
            } else {
                None
            }
        }
    }

}

// --------------------------------------------------------------------------
// Faster, but less secure, pairings with curves AR160 (type A, r approx 160 bits)
// (intended for eRandHound ephemeral secrets)

pub mod fast {
    use super::*;

    #[derive(Copy, Clone)]
    pub struct Zr([u8; ZR_SIZE_AR160]);

    impl Zr {
        pub fn base_vector(&self) -> &[u8] {
            &self.0
        }

        pub fn from_str(s: &str) -> Zr {
            let mut v = [0u8; ZR_SIZE_AR160];
            hexstr_to_u8v(&s, &mut v);
            Zr(v)
        }

        pub fn from_int(a: i64) -> Zr {
            let mut v = [0u8; ZR_SIZE_AR160]; // big-endian encoding as byte vector
            let mut va = if a < 0 { -(a as i128) } else { a as i128 };
            for ix in 0..8 {
                v[ZR_SIZE_AR160 - ix - 1] = (va & 0x0ff) as u8;
                va >>= 8;
            }
            if a < 0 {
                -Zr(v)
            } else {
                Zr(v)
            }
        }

        pub fn to_str(&self) -> String {
            u8v_to_typed_str("Zr", &self.base_vector())
        }
    }

    impl From<i64> for Zr {
        fn from(x: i64) -> Zr {
            Zr::from_int(x)
        }
    }

    impl fmt::Display for Zr {
        fn fmt(&self, f: &mut fmt::Formatter) -> fmt::Result {
            write!(f, "{}", self.to_str())
        }
    }

    // -------------------------------------
    // Zr op i64

    impl Add<i64> for Zr {
        type Output = Zr;
        fn add(self, other: i64) -> Zr {
            self + Zr::from(other)
        }
    }

    impl Sub<i64> for Zr {
        type Output = Zr;
        fn sub(self, other: i64) -> Zr {
            self - Zr::from(other)
        }
    }

    impl Mul<i64> for Zr {
        type Output = Zr;
        fn mul(self, other: i64) -> Zr {
            self * Zr::from(other)
        }
    }

    impl Div<i64> for Zr {
        type Output = Zr;
        fn div(self, other: i64) -> Zr {
            self / Zr::from(other)
        }
    }

    // -------------------------------------
    // i64 op Zr
    impl Add<Zr> for i64 {
        type Output = Zr;
        fn add(self, other: Zr) -> Zr {
            Zr::from(self) + other
        }
    }

    impl Sub<Zr> for i64 {
        type Output = Zr;
        fn sub(self, other: Zr) -> Zr {
            Zr::from(self) - other
        }
    }

    impl Mul<Zr> for i64 {
        type Output = Zr;
        fn mul(self, other: Zr) -> Zr {
            Zr::from(self) * other
        }
    }

    impl Div<Zr> for i64 {
        type Output = Zr;
        fn div(self, other: Zr) -> Zr {
            Zr::from(self) / other
        }
    }

    // -------------------------------------
    // Zr op Zr

    impl Neg for Zr {
        type Output = Zr;
        fn neg(self) -> Zr {
            neg_Zr(&self)
        }
    }

    impl Add<Zr> for Zr {
        type Output = Zr;
        fn add(self, other: Zr) -> Zr {
            add_Zr_Zr(&self, &other)
        }
    }

    impl Sub<Zr> for Zr {
        type Output = Zr;
        fn sub(self, other: Zr) -> Zr {
            sub_Zr_Zr(&self, &other)
        }
    }

    impl Mul<Zr> for Zr {
        type Output = Zr;
        fn mul(self, other: Zr) -> Zr {
            mul_Zr_Zr(&self, &other)
        }
    }

    impl Div<Zr> for Zr {
        type Output = Zr;
        fn div(self, other: Zr) -> Zr {
            div_Zr_Zr(&self, &other)
        }
    }

    impl AddAssign<i64> for Zr {
        fn add_assign(&mut self, other: i64) {
            *self += Zr::from(other);
        }
    }

    impl SubAssign<i64> for Zr {
        fn sub_assign(&mut self, other: i64) {
            *self -= Zr::from(other);
        }
    }

    impl MulAssign<i64> for Zr {
        fn mul_assign(&mut self, other: i64) {
            *self *= Zr::from(other);
        }
    }

    impl DivAssign<i64> for Zr {
        fn div_assign(&mut self, other: i64) {
            *self /= Zr::from(other);
        }
    }

    impl AddAssign<Zr> for Zr {
        fn add_assign(&mut self, other: Zr) {
            *self = *self + other;
        }
    }

    impl SubAssign<Zr> for Zr {
        fn sub_assign(&mut self, other: Zr) {
            *self = *self - other;
        }
    }

    impl MulAssign<Zr> for Zr {
        fn mul_assign(&mut self, other: Zr) {
            *self = *self * other;
        }
    }

    impl DivAssign<Zr> for Zr {
        fn div_assign(&mut self, other: Zr) {
            *self = *self / other;
        }
    }

    // -----------------------------------------
    #[derive(Copy, Clone)]
    pub struct G1([u8; G1_SIZE_AR160]);

    impl G1 {
        pub fn base_vector(&self) -> &[u8] {
            &self.0
        }

        pub fn to_str(&self) -> String {
            u8v_to_typed_str("G1", &self.base_vector())
        }
    }

    impl fmt::Display for G1 {
        fn fmt(&self, f: &mut fmt::Formatter) -> fmt::Result {
            write!(f, "{}", self.to_str())
        }
    }

    impl Neg for G1 {
        type Output = G1;
        fn neg(self) -> G1 {
            neg_G1(&self)
        }
    }

    impl Add<G1> for G1 {
        type Output = G1;
        fn add(self, other: G1) -> G1 {
            add_G1_G1(&self, &other)
        }
    }

    impl Sub<G1> for G1 {
        type Output = G1;
        fn sub(self, other: G1) -> G1 {
            sub_G1_G1(&self, &other)
        }
    }

    impl Mul<Zr> for G1 {
        type Output = G1;
        fn mul(self, other: Zr) -> G1 {
            mul_G1_Zr(&self, &other)
        }
    }

    impl Div<Zr> for G1 {
        type Output = G1;
        fn div(self, other: Zr) -> G1 {
            div_G1_Zr(&self, &other)
        }
    }

    impl Mul<G1> for Zr {
        type Output = G1;
        fn mul(self, other: G1) -> G1 {
            mul_G1_Zr(&other, &self)
        }
    }

    impl Mul<G1> for i64 {
        type Output = G1;
        fn mul(self, other: G1) -> G1 {
            Zr::from(self) * other
        }
    }

    impl Div<i64> for G1 {
        type Output = G1;
        fn div(self, other: i64) -> G1 {
            self / Zr::from(other)
        }
    }

    impl Mul<i64> for G1 {
        type Output = G1;
        fn mul(self, other: i64) -> G1 {
            self * Zr::from(other)
        }
    }

    impl AddAssign<G1> for G1 {
        fn add_assign(&mut self, other: G1) {
            *self = *self + other;
        }
    }

    impl SubAssign<G1> for G1 {
        fn sub_assign(&mut self, other: G1) {
            *self = *self - other;
        }
    }

    impl MulAssign<Zr> for G1 {
        fn mul_assign(&mut self, other: Zr) {
            *self = *self * other;
        }
    }

    impl DivAssign<Zr> for G1 {
        fn div_assign(&mut self, other: Zr) {
            *self = *self / other;
        }
    }

    impl MulAssign<i64> for G1 {
        fn mul_assign(&mut self, other: i64) {
            *self *= Zr::from(other);
        }
    }

    impl DivAssign<i64> for G1 {
        fn div_assign(&mut self, other: i64) {
            *self /= Zr::from(other);
        }
    }

    // -----------------------------------------
    #[derive(Copy, Clone)]
    pub struct G2([u8; G2_SIZE_AR160]);

    impl G2 {
        pub fn base_vector(&self) -> &[u8] {
            &self.0
        }

        pub fn to_str(&self) -> String {
            u8v_to_typed_str("G2", &self.base_vector())
        }
    }

    impl fmt::Display for G2 {
        fn fmt(&self, f: &mut fmt::Formatter) -> fmt::Result {
            write!(f, "{}", self.to_str())
        }
    }

    impl Neg for G2 {
        type Output = G2;
        fn neg(self) -> G2 {
            neg_G2(&self)
        }
    }

    impl Add<G2> for G2 {
        type Output = G2;
        fn add(self, other: G2) -> G2 {
            add_G2_G2(&self, &other)
        }
    }

    impl Sub<G2> for G2 {
        type Output = G2;
        fn sub(self, other: G2) -> G2 {
            sub_G2_G2(&self, &other)
        }
    }

    impl Mul<Zr> for G2 {
        type Output = G2;
        fn mul(self, other: Zr) -> G2 {
            mul_G2_Zr(&self, &other)
        }
    }

    impl Mul<i64> for G2 {
        type Output = G2;
        fn mul(self, other: i64) -> G2 {
            self * Zr::from(other)
        }
    }

    impl Div<Zr> for G2 {
        type Output = G2;
        fn div(self, other: Zr) -> G2 {
            div_G2_Zr(&self, &other)
        }
    }

    impl Div<i64> for G2 {
        type Output = G2;
        fn div(self, other: i64) -> G2 {
            self / Zr::from(other)
        }
    }

    impl Mul<G2> for Zr {
        type Output = G2;
        fn mul(self, other: G2) -> G2 {
            mul_G2_Zr(&other, &self)
        }
    }

    impl Mul<G2> for i64 {
        type Output = G2;
        fn mul(self, other: G2) -> G2 {
            other * Zr::from(self)
        }
    }

    impl AddAssign<G2> for G2 {
        fn add_assign(&mut self, other: G2) {
            *self = *self + other;
        }
    }

    impl SubAssign<G2> for G2 {
        fn sub_assign(&mut self, other: G2) {
            *self = *self - other;
        }
    }

    impl MulAssign<Zr> for G2 {
        fn mul_assign(&mut self, other: Zr) {
            *self = *self * other;
        }
    }

    impl DivAssign<Zr> for G2 {
        fn div_assign(&mut self, other: Zr) {
            *self = *self / other;
        }
    }

    impl MulAssign<i64> for G2 {
        fn mul_assign(&mut self, other: i64) {
            *self *= Zr::from(other);
        }
    }

    impl DivAssign<i64> for G2 {
        fn div_assign(&mut self, other: i64) {
            *self /= Zr::from(other);
        }
    }

    // -----------------------------------------
    #[derive(Copy, Clone)]
    pub struct GT([u8; GT_SIZE_AR160]);

    impl GT {
        pub fn base_vector(&self) -> &[u8] {
            &self.0
        }

        pub fn to_str(&self) -> String {
            u8v_to_typed_str("GT", &self.base_vector())
        }
    }

    impl fmt::Display for GT {
        fn fmt(&self, f: &mut fmt::Formatter) -> fmt::Result {
            write!(f, "{}", self.to_str())
        }
    }

    impl Mul<GT> for GT {
        type Output = GT;
        fn mul(self, other: GT) -> GT {
            mul_GT_GT(&self, &other)
        }
    }

    impl Div<GT> for GT {
        type Output = GT;
        fn div(self, other: GT) -> GT {
            div_GT_GT(&self, &other)
        }
    }

    impl MulAssign<GT> for GT {
        fn mul_assign(&mut self, other: GT) {
            *self = *self * other;
        }
    }

    impl DivAssign<GT> for GT {
        fn div_assign(&mut self, other: GT) {
            *self = *self / other;
        }
    }

    // -----------------------------------------
    #[derive(Copy, Clone)]
    pub struct SecretKey(Zr);

    impl SecretKey {
        pub fn base_vector(&self) -> &[u8] {
            self.0.base_vector()
        }

        pub fn to_str(&self) -> String {
            u8v_to_typed_str("SKey", &self.base_vector())
        }
    }

    impl fmt::Display for SecretKey {
        fn fmt(&self, f: &mut fmt::Formatter) -> fmt::Result {
            write!(f, "{}", self.to_str())
        }
    }

    // -----------------------------------------
    #[derive(Copy, Clone)]
    pub struct PublicKey(G2);

    impl PublicKey {
        pub fn base_vector(&self) -> &[u8] {
            self.0.base_vector()
        }

        pub fn to_str(&self) -> String {
            u8v_to_typed_str("PKey", &self.base_vector())
        }
    }

    impl fmt::Display for PublicKey {
        fn fmt(&self, f: &mut fmt::Formatter) -> fmt::Result {
            write!(f, "{}", self.to_str())
        }
    }

    // ------------------------------------------------------------------
    // Key Generation & Checking

    pub fn sign_hash(h: &Hash, skey: &SecretKey) -> G1 {
        // return a raw signature on a hash
        unsafe {
            let v = [0u8; G1_SIZE_AR160];
            rust_libpbc::sign_hash(
                PBC_CONTEXT_AR160 as u64,
                v.as_ptr() as *mut _,
                skey.base_vector().as_ptr() as *mut _,
                h.base_vector().as_ptr() as *mut _,
                HASH_SIZE as u64,
            );
            G1(v)
        }
    }

    pub fn check_hash(h: &Hash, sig: &G1, pkey: &PublicKey) -> bool {
        // check a hash with a raw signature, return t/f
        unsafe {
            0 == rust_libpbc::check_signature(
                PBC_CONTEXT_AR160 as u64,
                sig.base_vector().as_ptr() as *mut _,
                h.base_vector().as_ptr() as *mut _,
                HASH_SIZE as u64,
                pkey.base_vector().as_ptr() as *mut _,
            )
        }
    }

    pub fn get_random_Zr() -> Zr {
        Zr(random::<[u8; ZR_SIZE_AR160]>())
    }

    pub fn make_deterministic_keys(seed: &[u8]) -> (SecretKey, PublicKey, G1) {
        let h = hash(&seed);
        let sk = [0u8; ZR_SIZE_AR160]; // secret keys in Zr
        let pk = [0u8; G2_SIZE_AR160]; // public keys in G2
        unsafe {
            rust_libpbc::make_key_pair(
                PBC_CONTEXT_AR160 as u64,
                sk.as_ptr() as *mut _,
                pk.as_ptr() as *mut _,
                h.base_vector().as_ptr() as *mut _,
                HASH_SIZE as u64,
            );
        }
        let hpk = hash(&pk);
        let skey = SecretKey(Zr(sk));
        let pkey = PublicKey(G2(pk));
        let sig = sign_hash(&hpk, &skey);
        (skey, pkey, sig)
    }

    pub fn check_keying(pkey: &PublicKey, sig: &G1) -> bool {
        check_hash(&hash(&pkey.base_vector()), &sig, &pkey)
    }

    pub fn make_random_keys() -> (SecretKey, PublicKey, G1) {
        make_deterministic_keys(&get_random_Zr().base_vector())
    }

    // ----------------------------------------------------------------
    // Curve Arithmetic...

    pub fn add_Zr_Zr(a: &Zr, b: &Zr) -> Zr {
        let mut ans = [0u8; ZR_SIZE_AR160];
        ans.copy_from_slice(a.base_vector());
        unsafe {
            rust_libpbc::add_Zr_vals(
                PBC_CONTEXT_AR160 as u64,
                ans.as_ptr() as *mut _,
                b.base_vector().as_ptr() as *mut _,
            );
            Zr(ans)
        }
    }

    pub fn sub_Zr_Zr(a: &Zr, b: &Zr) -> Zr {
        let mut ans = [0u8; ZR_SIZE_AR160];
        ans.copy_from_slice(a.base_vector());
        unsafe {
            rust_libpbc::sub_Zr_vals(
                PBC_CONTEXT_AR160 as u64,
                ans.as_ptr() as *mut _,
                b.base_vector().as_ptr() as *mut _,
            );
            Zr(ans)
        }
    }

    pub fn mul_Zr_Zr(a: &Zr, b: &Zr) -> Zr {
        let mut ans = [0u8; ZR_SIZE_AR160];
        ans.copy_from_slice(a.base_vector());
        unsafe {
            rust_libpbc::mul_Zr_vals(
                PBC_CONTEXT_AR160 as u64,
                ans.as_ptr() as *mut _,
                b.base_vector().as_ptr() as *mut _,
            );
            Zr(ans)
        }
    }

    pub fn div_Zr_Zr(a: &Zr, b: &Zr) -> Zr {
        let mut ans = [0u8; ZR_SIZE_AR160];
        ans.copy_from_slice(a.base_vector());
        unsafe {
            rust_libpbc::div_Zr_vals(
                PBC_CONTEXT_AR160 as u64,
                ans.as_ptr() as *mut _,
                b.base_vector().as_ptr() as *mut _,
            );
            Zr(ans)
        }
    }

    pub fn exp_Zr_Zr(a: &Zr, b: &Zr) -> Zr {
        let mut ans = [0u8; ZR_SIZE_AR160];
        ans.copy_from_slice(a.base_vector());
        unsafe {
            rust_libpbc::exp_Zr_vals(
                PBC_CONTEXT_AR160 as u64,
                ans.as_ptr() as *mut _,
                b.base_vector().as_ptr() as *mut _,
            );
            Zr(ans)
        }
    }

    pub fn neg_Zr(a: &Zr) -> Zr {
        let mut ans = [0u8; ZR_SIZE_AR160];
        ans.copy_from_slice(a.base_vector());
        unsafe {
            rust_libpbc::neg_Zr_val(PBC_CONTEXT_AR160 as u64, ans.as_ptr() as *mut _);
            Zr(ans)
        }
    }

    pub fn inv_Zr(a: &Zr) -> Zr {
        let mut ans = [0u8; ZR_SIZE_AR160];
        ans.copy_from_slice(a.base_vector());
        unsafe {
            rust_libpbc::inv_Zr_val(PBC_CONTEXT_AR160 as u64, ans.as_ptr() as *mut _);
            Zr(ans)
        }
    }

    // ---------------------------------

    pub fn mul_G1_Zr(a: &G1, b: &Zr) -> G1 {
        let mut ans = [0u8; G1_SIZE_AR160];
        ans.copy_from_slice(a.base_vector());
        unsafe {
            rust_libpbc::exp_G1z(
                PBC_CONTEXT_AR160 as u64,
                ans.as_ptr() as *mut _,
                b.base_vector().as_ptr() as *mut _,
            );
            G1(ans)
        }
    }

    pub fn div_G1_Zr(a: &G1, b: &Zr) -> G1 {
        let invb = inv_Zr(&b);
        mul_G1_Zr(&a, &invb)
    }

    pub fn add_G1_G1(a: &G1, b: &G1) -> G1 {
        let mut ans = [0u8; G1_SIZE_AR160];
        ans.copy_from_slice(a.base_vector());
        unsafe {
            rust_libpbc::add_G1_pts(
                PBC_CONTEXT_AR160 as u64,
                ans.as_ptr() as *mut _,
                b.base_vector().as_ptr() as *mut _,
            );
            G1(ans)
        }
    }

    pub fn sub_G1_G1(a: &G1, b: &G1) -> G1 {
        let mut ans = [0u8; G1_SIZE_AR160];
        ans.copy_from_slice(a.base_vector());
        unsafe {
            rust_libpbc::sub_G1_pts(
                PBC_CONTEXT_AR160 as u64,
                ans.as_ptr() as *mut _,
                b.base_vector().as_ptr() as *mut _,
            );
            G1(ans)
        }
    }

    pub fn neg_G1(a: &G1) -> G1 {
        let mut ans = [0u8; G1_SIZE_AR160];
        ans.copy_from_slice(a.base_vector());
        unsafe {
            rust_libpbc::neg_G1_pt(PBC_CONTEXT_AR160 as u64, ans.as_ptr() as *mut _);
            G1(ans)
        }
    }

    // ------------------------------------------------------

    pub fn mul_G2_Zr(a: &G2, b: &Zr) -> G2 {
        let mut ans = [0u8; G2_SIZE_AR160];
        ans.copy_from_slice(a.base_vector());
        unsafe {
            rust_libpbc::exp_G2z(
                PBC_CONTEXT_AR160 as u64,
                ans.as_ptr() as *mut _,
                b.base_vector().as_ptr() as *mut _,
            );
            G2(ans)
        }
    }

    pub fn div_G2_Zr(a: &G2, b: &Zr) -> G2 {
        let invb = inv_Zr(&b);
        mul_G2_Zr(&a, &invb)
    }

    pub fn add_G2_G2(a: &G2, b: &G2) -> G2 {
        let mut ans = [0u8; G2_SIZE_AR160];
        ans.copy_from_slice(a.base_vector());
        unsafe {
            rust_libpbc::add_G2_pts(
                PBC_CONTEXT_AR160 as u64,
                ans.as_ptr() as *mut _,
                b.base_vector().as_ptr() as *mut _,
            );
            G2(ans)
        }
    }

    pub fn sub_G2_G2(a: &G2, b: &G2) -> G2 {
        let mut ans = [0u8; G2_SIZE_AR160];
        ans.copy_from_slice(a.base_vector());
        unsafe {
            rust_libpbc::sub_G2_pts(
                PBC_CONTEXT_AR160 as u64,
                ans.as_ptr() as *mut _,
                b.base_vector().as_ptr() as *mut _,
            );
            G2(ans)
        }
    }

    pub fn neg_G2(a: &G2) -> G2 {
        let mut ans = [0u8; G2_SIZE_AR160];
        ans.copy_from_slice(a.base_vector());
        unsafe {
            rust_libpbc::neg_G2_pt(PBC_CONTEXT_AR160 as u64, ans.as_ptr() as *mut _);
            G2(ans)
        }
    }

    // -------------------------------------------------

    pub fn compute_pairing(a: &G1, b: &G2) -> GT {
        let ans = [0u8; GT_SIZE_AR160];
        unsafe {
            rust_libpbc::compute_pairing(
                PBC_CONTEXT_AR160 as u64,
                ans.as_ptr() as *mut _,
                a.base_vector().as_ptr() as *mut _,
                b.base_vector().as_ptr() as *mut _,
            );
        }
        GT(ans)
    }

    pub fn mul_GT_GT(a: &GT, b: &GT) -> GT {
        let mut ans = [0u8; GT_SIZE_AR160];
        ans.copy_from_slice(a.base_vector());
        unsafe {
            rust_libpbc::mul_GT_vals(
                PBC_CONTEXT_AR160 as u64,
                ans.as_ptr() as *mut _,
                b.base_vector().as_ptr() as *mut _,
            );
        }
        GT(ans)
    }

    pub fn div_GT_GT(a: &GT, b: &GT) -> GT {
        let mut ans = [0u8; GT_SIZE_AR160];
        ans.copy_from_slice(a.base_vector());
        unsafe {
            rust_libpbc::div_GT_vals(
                PBC_CONTEXT_AR160 as u64,
                ans.as_ptr() as *mut _,
                b.base_vector().as_ptr() as *mut _,
            );
        }
        GT(ans)
    }

    pub fn exp_GT_Zr(a: &GT, b: &Zr) -> GT {
        let mut ans = [0u8; GT_SIZE_AR160];
        ans.copy_from_slice(a.base_vector());
        unsafe {
            rust_libpbc::exp_GTz(
                PBC_CONTEXT_AR160 as u64,
                ans.as_ptr() as *mut _,
                b.base_vector().as_ptr() as *mut _,
            );
        }
        GT(ans)
    }

    pub fn inv_GT(a: &GT) -> GT {
        let mut ans = [0u8; GT_SIZE_AR160];
        ans.copy_from_slice(a.base_vector());
        unsafe {
            rust_libpbc::inv_GT_val(PBC_CONTEXT_AR160 as u64, ans.as_ptr() as *mut _);
        }
        GT(ans)
    }

    // -------------------------------------------

    pub fn get_G1() -> G1 {
        let u = [0u8; G1_SIZE_AR160];
        unsafe {
            rust_libpbc::get_g1(
                PBC_CONTEXT_AR160 as u64,
                u.as_ptr() as *mut _,
                G1_SIZE_AR160 as u64,
            );
        }
        G1(u)
    }

    pub fn get_G2() -> G2 {
        let v = [0u8; G2_SIZE_AR160];
        unsafe {
            rust_libpbc::get_g2(
                PBC_CONTEXT_AR160 as u64,
                v.as_ptr() as *mut _,
                G1_SIZE_AR160 as u64,
            );
        }
        G2(v)
    }

    impl G1 {
        pub fn generator() -> G1 {
            get_G1()
        }

        pub fn from_hash(h: &Hash) -> G1 {
            let u = [0u8; G1_SIZE_AR160];
            unsafe {
                rust_libpbc::get_G1_from_hash(
                    PBC_CONTEXT_AR160 as u64,
                    u.as_ptr() as *mut _,
                    h.base_vector().as_ptr() as *mut _,
                    HASH_SIZE as u64,
                );
            }
            G1(u)
        }
    }

    impl G2 {
        pub fn generator() -> G2 {
            get_G2()
        }

        pub fn from_hash(h: &Hash) -> G2 {
            let v = [0u8; G2_SIZE_AR160];
            unsafe {
                rust_libpbc::get_G2_from_hash(
                    PBC_CONTEXT_AR160 as u64,
                    v.as_ptr() as *mut _,
                    h.base_vector().as_ptr() as *mut _,
                    HASH_SIZE as u64,
                );
            }
            G2(v)
        }
>>>>>>> de8ee3a6
    }
}<|MERGE_RESOLUTION|>--- conflicted
+++ resolved
@@ -27,14 +27,16 @@
 
 use rand::prelude::*;
 
-use sha3::{Digest, Sha3_256};
+use generic_array::{GenericArray, ArrayLength};
+use generic_array::typenum::consts::U8;
+
 use std::fmt;
-<<<<<<< HEAD
 use std::mem;
-=======
->>>>>>> de8ee3a6
 
-use std::ops::{Add, AddAssign, Div, DivAssign, Mul, MulAssign, Neg, Sub, SubAssign};
+use std::sync::{Mutex, Arc};
+use std::rc::Rc;
+use std::thread;
+use std::marker;
 use std::vec::*;
 
 use rust_libpbc;
@@ -57,7 +59,6 @@
 exp1 107
 sign1 1
 sign0 1";
-<<<<<<< HEAD
 const ORDER_AR160 : &str = "730750818665451621361119245571504901405976559617";
 const G1_AR160 : &str = "797EF95B4B2DED79B0F5E3320D4C38AE2617EB9CD8C0C390B9CCC6ED8CFF4CEA4025609A9093D4C3F58F37CE43C163EADED39E8200C939912B7F4B047CC9B69300";
 const G2_AR160 : &str = "A4913CAB767684B308E6F71D3994D65C2F1EB1BE4C9E96E276CD92E4D2B16A2877AA48A8A34CE5F1892CD548DE9106F3C5B0EBE7E13ACCB8C41CC0AE8D110A7F01";
@@ -65,15 +66,6 @@
 const G1_SIZE_AR160 : usize = 65;
 const G2_SIZE_AR160 : usize = 65;
 const GT_SIZE_AR160 : usize = 128;
-=======
-const ORDER_AR160: &str = "730750818665451621361119245571504901405976559617";
-const G1_FR256: &str = "ff8f256bbd48990e94d834fba52da377b4cab2d3e2a08b6828ba6631ad4d668500";
-const G2_FR256 : &str = "e20543135c81c67051dc263a2bc882b838da80b05f3e1d7efa420a51f5688995e0040a12a1737c80def47c1a16a2ecc811c226c17fb61f446f3da56c420f38cc01";
-const ZR_SIZE_FR256: usize = 32;
-const G1_SIZE_FR256: usize = 33;
-const G2_SIZE_FR256: usize = 65;
-const GT_SIZE_FR256: usize = 384;
->>>>>>> de8ee3a6
 
 // -------------------------------------------------------------------
 // Secure BN curves, security approx 2^128
@@ -87,7 +79,6 @@
 beta 76600213043964638334639432839350561620586998450651561245322304548751832163977
 alpha0 82889197335545133675228720470117632986673257748779594473736828145653330099944
 alpha1 66367173116409392252217737940259038242793962715127129791931788032832987594232";
-<<<<<<< HEAD
 const ORDER_FR256 : &str = "115792089237314936872688561244471742058035595988840268584488757999429535617037";
 const G1_FR256 : &str = "ff8f256bbd48990e94d834fba52da377b4cab2d3e2a08b6828ba6631ad4d668500";
 const G2_FR256 : &str = "e20543135c81c67051dc263a2bc882b838da80b05f3e1d7efa420a51f5688995e0040a12a1737c80def47c1a16a2ecc811c226c17fb61f446f3da56c420f38cc01";
@@ -95,61 +86,49 @@
 const G1_SIZE_FR256 : usize = 33;
 const G2_SIZE_FR256 : usize = 65;
 const GT_SIZE_FR256 : usize = 384;
-=======
-const ORDER_FR256: &str =
-    "115792089237314936872688561244471742058035595988840268584488757999429535617037";
-const G1_AR160 : &str = "797EF95B4B2DED79B0F5E3320D4C38AE2617EB9CD8C0C390B9CCC6ED8CFF4CEA4025609A9093D4C3F58F37CE43C163EADED39E8200C939912B7F4B047CC9B69300";
-const G2_AR160 : &str = "A4913CAB767684B308E6F71D3994D65C2F1EB1BE4C9E96E276CD92E4D2B16A2877AA48A8A34CE5F1892CD548DE9106F3C5B0EBE7E13ACCB8C41CC0AE8D110A7F01";
-const ZR_SIZE_AR160: usize = 20;
-const G1_SIZE_AR160: usize = 65;
-const G2_SIZE_AR160: usize = 65;
-const GT_SIZE_AR160: usize = 128;
->>>>>>> de8ee3a6
 
 // -------------------------------------------------------------------
 
 pub struct PBCInfo {
-    pub context: u8, // which slot in the gluelib context table
-    pub name: *const str,
-    pub text: *const str,
-    pub g1_size: usize,
-    pub g2_size: usize,
-    pub pairing_size: usize,
-    pub field_size: usize,
-    pub order: *const str,
-    pub g1: *const str,
-    pub g2: *const str,
+    pub context      : u8, // which slot in the gluelib context table
+    pub name         : *const str,
+    pub text         : *const str,
+    pub g1_size      : usize,
+    pub g2_size      : usize,
+    pub pairing_size : usize,
+    pub field_size   : usize,
+    pub order        : *const str,
+    pub g1           : *const str,
+    pub g2           : *const str
 }
 
-pub const CURVES: &[PBCInfo] = &[
+pub const CURVES : &[PBCInfo] = &[
     PBCInfo {
-        context: PBC_CONTEXT_AR160,
-        name: NAME_AR160,
-        text: INIT_TEXT_AR160,
-        g1_size: G1_SIZE_AR160,
-        g2_size: G2_SIZE_AR160,
-        pairing_size: GT_SIZE_AR160,
-        field_size: ZR_SIZE_AR160,
-        order: ORDER_AR160,
-        g1: G1_AR160,
-        g2: G2_AR160,
-    },
+        context      : PBC_CONTEXT_AR160,
+        name         : NAME_AR160,
+        text         : INIT_TEXT_AR160,
+        g1_size      : G1_SIZE_AR160,
+        g2_size      : G2_SIZE_AR160,
+        pairing_size : GT_SIZE_AR160,
+        field_size   : ZR_SIZE_AR160,
+        order        : ORDER_AR160,
+        g1           : G1_AR160,
+        g2           : G2_AR160},
+
     PBCInfo {
-        context: PBC_CONTEXT_FR256,
-        name: NAME_FR256,
-        text: INIT_TEXT_FR256,
-        g1_size: G1_SIZE_FR256,
-        g2_size: G2_SIZE_FR256,
-        pairing_size: GT_SIZE_FR256,
-        field_size: ZR_SIZE_FR256,
-        order: ORDER_FR256,
-        g1: G1_FR256,
-        g2: G2_FR256,
-    },
-];
+        context      : PBC_CONTEXT_FR256,
+        name         : NAME_FR256,
+        text         : INIT_TEXT_FR256,
+        g1_size      : G1_SIZE_FR256,
+        g2_size      : G2_SIZE_FR256,
+        pairing_size : GT_SIZE_FR256,
+        field_size   : ZR_SIZE_FR256,
+        order        : ORDER_FR256,
+        g1           : G1_FR256,
+        g2           : G2_FR256},
+];        
 
 // -------------------------------------------------------------------
-<<<<<<< HEAD
 // init_pairings() -- must only be called once, at startup 
 // (How to ensure that it is called, and can only be called just once?)
 
@@ -210,1532 +189,5 @@
             
         }
         println!("");
-=======
-// collect a vector of 8-bit values from a hex string.
-pub fn hexstr_to_u8v(s: &str, x: &mut [u8]) {
-    let nx = x.len();
-    let mut pos = 0;
-    let mut val: u8 = 0;
-    let mut cct = 0;
-    for c in s.chars() {
-        if pos < nx {
-            match c.to_digit(16) {
-                Some(d) => {
-                    val += d as u8;
-                    cct += 1;
-                    if (cct & 1) == 0 {
-                        x[pos] = val;
-                        pos += 1;
-                        val = 0;
-                    } else {
-                        val <<= 4;
-                    }
-                }
-                None => panic!("Invalid hex digit"),
-            }
-        } else {
-            break;
-        }
-    }
-    for ix in pos..nx {
-        x[ix] = val;
-        val = 0;
     }
 }
-
-pub fn u8v_to_hexstr(x: &[u8]) -> String {
-    // produce a hexnum string from a byte vector
-    let mut s = String::new();
-    for ix in 0..x.len() {
-        s.push_str(&format!("{:02x}", x[ix]));
-    }
-    s
-}
-
-fn u8v_to_typed_str(pref: &str, vec: &[u8]) -> String {
-    // produce a type-prefixed hexnum from a byte vector
-    let mut s = String::from(pref);
-    s.push_str("(");
-    s.push_str(&u8v_to_hexstr(&vec));
-    s.push_str(")");
-    s
-}
-
-pub fn u8v_from_str(s: &str) -> Vec<u8> {
-    let mut v: Vec<u8> = Vec::new();
-    for c in s.chars() {
-        v.push(c as u8);
-    }
-    v
-}
-
-// // -------------------------------------------------------------------
-
-// fn main() {
-
-//     fn init_pairings() {
-//         for info in CURVES {
-//             let context = info.context as u64;
-//             unsafe {
-//                 println!("Init curve {}", (*info.name).to_string());
-//                 println!("Context: {}", context);
-//                 println!("{}", (*info.text).to_string());
-
-//                 let mut psize = [0u64;4];
-//                 let ans = rust_libpbc::init_pairing(
-//                     context,
-//                     info.text as *mut _,
-//                     (*info.text).len() as u64,
-//                     psize.as_ptr() as *mut _);
-//                 assert_eq!(ans, 0);
-
-//                 assert_eq!(psize[0], info.g1_size as u64);
-//                 assert_eq!(psize[1], info.g2_size as u64);
-//                 assert_eq!(psize[2], info.pairing_size as u64);
-//                 assert_eq!(psize[3], info.field_size as u64);
-
-//                 let mut v1 = vec![0u8; info.g1_size];
-//                 hexstr_to_u8v(&(*info.g1), &mut v1);
-//                 println!("G1: {}", u8v_to_hexstr(&v1));
-//                 let len = rust_libpbc::set_g1(
-//                     context,
-//                     v1.as_ptr() as *mut _);
-//                 // returns nbr bytes read, should equal length of G1
-//                 assert_eq!(len, info.g1_size as i64);
-
-//                 let mut v1 = vec![0u8; info.g1_size];
-//                 let len = rust_libpbc::get_g1(
-//                     context,
-//                     v1.as_ptr() as *mut _,
-//                     info.g1_size as u64);
-//                 assert_eq!(len, info.g1_size as u64);
-//                 println!("G1 readback: {}", u8v_to_hexstr(&v1));
-
-//                 let mut v2 = vec![0u8; info.g2_size];
-//                 hexstr_to_u8v(&(*info.g2), &mut v2);
-//                 println!("G2: {}", u8v_to_hexstr(&v2));
-//                 let len = rust_libpbc::set_g2(
-//                     context,
-//                     v2.as_ptr() as *mut _);
-//                 // returns nbr bytes read, should equal length of G2
-//                 assert_eq!(len, info.g2_size as i64);
-
-//                 let mut v2 = vec![0u8; info.g2_size];
-//                 let len = rust_libpbc::get_g2(
-//                     context,
-//                     v2.as_ptr() as *mut _,
-//                     info.g2_size as u64);
-//                 assert_eq!(len, info.g2_size as u64);
-//                 println!("G2 readback: {}", u8v_to_hexstr(&v2));
-
-//             }
-//             println!("");
-//         }
-//     }
-//     // ------------------------------------------------------------------------
-//     // check connection to PBC library
-//     println!("Hello, world!");
-//     let input = "hello!".as_bytes();
-//     let output = vec![0u8; input.len()];
-//     unsafe {
-//         let echo_out = rust_libpbc::echo(
-//             input.len() as u64,
-//             input.as_ptr() as *mut _,
-//             output.as_ptr() as *mut _,
-//         );
-//         assert_eq!(echo_out, input.len() as u64);
-//         assert_eq!(input.to_vec(), output);
-//     }
-//     let out_str: String = std::str::from_utf8(&output).unwrap().to_string();
-//     println!("Echo Output: {}", out_str);
-//     println!("");
-
-//     // init PBC library -- must only be performed once
-//     let init = Mutex::new(false);
-//     {
-//         let mut done = init.lock().unwrap();
-//         if ! *done {
-//             *done = true;
-//             init_pairings();
-//         }
-//     }
-
-//     // test hashing
-//     let h = Hash::from_vector(b"");
-//     println!("hash(\"\") = {}", h.to_str());
-//     assert_eq!(h.to_str(), "H(a7ffc6f8bf1ed76651c14756a061d662f580ff4de43b49fa82d80a4b80f8434a)");
-//     println!("");
-
-//     // -------------------------------------
-//     // on Secure pairings
-//     // test PRNG
-//     println!("rand Zr = {}", secure::get_random_Zr());
-
-//     // test keying...
-//     let (skey, pkey, sig) = secure::make_deterministic_keys(b"Testing");
-//     println!("skey = {}", skey);
-//     println!("pkey = {}", pkey);
-//     println!("sig  = {}", sig);
-//     assert!(secure::check_keying(&pkey, &sig));
-//     println!("");
-
-//     // -------------------------------------
-//     // on Fast pairings
-//     // test PRNG
-//     println!("rand Zr = {}", fast::get_random_Zr());
-
-//     // test keying...
-//     let (skey, pkey, sig) = fast::make_deterministic_keys(b"Testing");
-//     println!("skey = {}", skey);
-//     println!("pkey = {}", pkey);
-//     println!("sig  = {}", sig);
-//     assert!(fast::check_keying(&pkey, &sig));
-
-//     // -------------------------------------
-//     // check some arithmetic on the Fast curves
-//     let a = 0x123456789i64;
-//     println!("chk Zr: 0x{:x} -> {}", a, fast::Zr::from_int(a));
-//     println!("chk Zr: -1 -> {}", fast::Zr::from_int(-1));
-//     println!("chk Zr: -1 + 1 -> {}", fast::Zr::from(-1) + 1);
-
-//     // -------------------------------------------
-//     let h = hash_nbytes(10, b"Testing");
-//     println!("h = {}", u8v_to_hexstr(&h));
-//     let h = hash_nbytes(64, b"Testing");
-//     println!("h = {}", u8v_to_hexstr(&h));
-
-// }
-
-// -----------------------------------------------------
-// Hashing with SHA3
-
-const HASH_SIZE: usize = 32;
-
-#[derive(Copy, Clone)]
-pub struct Hash([u8; HASH_SIZE]);
-
-impl Hash {
-    pub fn base_vector(&self) -> &[u8] {
-        &self.0
-    }
-
-    pub fn from_vector(msg: &[u8]) -> Hash {
-        hash(msg)
-    }
-
-    pub fn to_str(&self) -> String {
-        u8v_to_typed_str("H", &self.base_vector())
-    }
-}
-
-pub fn hash(msg: &[u8]) -> Hash {
-    let mut hasher = Sha3_256::new();
-    hasher.input(msg);
-    let out = hasher.result();
-    let mut h = [0u8; HASH_SIZE];
-    h.copy_from_slice(&out[..HASH_SIZE]);
-    Hash(h)
-}
-
-pub fn hash_nbytes(nb: usize, msg: &[u8]) -> Vec<u8> {
-    let nmsg = msg.len();
-    let mut ct = nb;
-    let mut ans = vec![0u8; nb];
-    let mut jx = 0;
-    let mut kx = 0u8;
-    while ct > 0 {
-        let mut inp = vec![kx];
-        for ix in 0..nmsg {
-            inp.push(msg[ix]);
-        }
-        let mut hasher = Sha3_256::new();
-        hasher.input(inp);
-        let out = hasher.result();
-        let end = if ct > HASH_SIZE { HASH_SIZE } else { ct };
-        for ix in 0..end {
-            ans[jx + ix] = out[ix];
-        }
-        jx += end;
-        ct -= end;
-        kx += 1;
-    }
-    ans
-}
-
-// ------------------------------------------------------------------
-// Secure Pairings using BN Curve FR256 (type F, r approx 256 bits)
-
-pub mod secure {
-    use super::*;
-
-    #[derive(Copy, Clone)]
-    pub struct Zr([u8; ZR_SIZE_FR256]);
-
-    impl Zr {
-        pub fn base_vector(&self) -> &[u8] {
-            &self.0
-        }
-
-        pub fn from_str(s: &str) -> Zr {
-            // result might be larger than prime order, r,
-            // but will be interpreted by PBC lib as (Zr mod r).
-            let mut v = [0u8; ZR_SIZE_FR256];
-            hexstr_to_u8v(&s, &mut v);
-            Zr(v)
-        }
-
-        pub fn to_str(&self) -> String {
-            u8v_to_typed_str("Zr", &self.base_vector())
-        }
-    }
-
-    impl fmt::Display for Zr {
-        fn fmt(&self, f: &mut fmt::Formatter) -> fmt::Result {
-            write!(f, "{}", self.to_str())
-        }
-    }
-
-    // -----------------------------------------
-    #[derive(Copy, Clone)]
-    pub struct G1([u8; G1_SIZE_FR256]);
-
-    impl G1 {
-        pub fn base_vector(&self) -> &[u8] {
-            &self.0
-        }
-
-        pub fn to_str(&self) -> String {
-            u8v_to_typed_str("G1", &self.base_vector())
-        }
-    }
-
-    impl fmt::Display for G1 {
-        // for display of signatures
-        fn fmt(&self, f: &mut fmt::Formatter) -> fmt::Result {
-            write!(f, "{}", self.to_str())
-        }
-    }
-
-    // -----------------------------------------
-    #[derive(Copy, Clone)]
-    pub struct G2([u8; G2_SIZE_FR256]);
-
-    impl G2 {
-        pub fn base_vector(&self) -> &[u8] {
-            &self.0
-        }
-
-        pub fn to_str(&self) -> String {
-            u8v_to_typed_str("G2", &self.base_vector())
-        }
-    }
-
-    impl fmt::Display for G2 {
-        fn fmt(&self, f: &mut fmt::Formatter) -> fmt::Result {
-            write!(f, "{}", self.to_str())
-        }
-    }
-
-    // -----------------------------------------
-    #[derive(Copy, Clone)]
-    pub struct SecretKey(Zr);
-
-    impl SecretKey {
-        pub fn base_vector(&self) -> &[u8] {
-            self.0.base_vector()
-        }
-
-        pub fn to_str(&self) -> String {
-            u8v_to_typed_str("SKey", &self.base_vector())
-        }
-    }
-
-    impl fmt::Display for SecretKey {
-        fn fmt(&self, f: &mut fmt::Formatter) -> fmt::Result {
-            write!(f, "{}", self.to_str())
-        }
-    }
-
-    // -----------------------------------------
-    #[derive(Copy, Clone)]
-    pub struct PublicKey(G2);
-
-    impl PublicKey {
-        pub fn base_vector(&self) -> &[u8] {
-            self.0.base_vector()
-        }
-
-        pub fn to_str(&self) -> String {
-            u8v_to_typed_str("PKey", &self.base_vector())
-        }
-    }
-
-    impl fmt::Display for PublicKey {
-        fn fmt(&self, f: &mut fmt::Formatter) -> fmt::Result {
-            write!(f, "{}", self.to_str())
-        }
-    }
-
-    // -----------------------------------------
-    #[derive(Copy, Clone)]
-    pub struct SecretSubKey(G1);
-
-    impl SecretSubKey {
-        pub fn base_vector(&self) -> &[u8] {
-            self.0.base_vector()
-        }
-
-        pub fn to_str(&self) -> String {
-            u8v_to_typed_str("SSubKey", &self.base_vector())
-        }
-    }
-
-    impl fmt::Display for SecretSubKey {
-        fn fmt(&self, f: &mut fmt::Formatter) -> fmt::Result {
-            write!(f, "{}", self.to_str())
-        }
-    }
-
-    // -----------------------------------------
-    #[derive(Copy, Clone)]
-    pub struct PublicSubKey(G2);
-
-    impl PublicSubKey {
-        pub fn base_vector(&self) -> &[u8] {
-            self.0.base_vector()
-        }
-
-        pub fn to_str(&self) -> String {
-            u8v_to_typed_str("PSubKey", &self.base_vector())
-        }
-    }
-
-    impl fmt::Display for PublicSubKey {
-        fn fmt(&self, f: &mut fmt::Formatter) -> fmt::Result {
-            write!(f, "{}", self.to_str())
-        }
-    }
-
-    // -----------------------------------------
-    #[derive(Copy, Clone)]
-    pub struct BlsSignature {
-        sig: G1,
-        pkey: PublicKey,
-    }
-
-    // ------------------------------------------------------------------------
-    // BLS Signature Generation & Checking
-
-    pub fn sign_hash(h: &Hash, skey: &SecretKey) -> G1 {
-        // return a raw signature on a hash
-        unsafe {
-            let v = [0u8; G1_SIZE_FR256];
-            rust_libpbc::sign_hash(
-                PBC_CONTEXT_FR256 as u64,
-                v.as_ptr() as *mut _,
-                skey.base_vector().as_ptr() as *mut _,
-                h.base_vector().as_ptr() as *mut _,
-                HASH_SIZE as u64,
-            );
-            G1(v)
-        }
-    }
-
-    pub fn check_hash(h: &Hash, sig: &G1, pkey: &PublicKey) -> bool {
-        // check a hash with a raw signature, return t/f
-        unsafe {
-            0 == rust_libpbc::check_signature(
-                PBC_CONTEXT_FR256 as u64,
-                sig.base_vector().as_ptr() as *mut _,
-                h.base_vector().as_ptr() as *mut _,
-                HASH_SIZE as u64,
-                pkey.base_vector().as_ptr() as *mut _,
-            )
-        }
-    }
-
-    pub fn sign_message(msg: &[u8], skey: &SecretKey, pkey: &PublicKey) -> BlsSignature {
-        // hash the message and form a BLS signature
-        BlsSignature {
-            sig: sign_hash(&Hash::from_vector(&msg), skey),
-            pkey: pkey.clone(),
-        }
-    }
-
-    pub fn check_message(msg: &[u8], sig: &BlsSignature) -> bool {
-        // check the message against the BLS signature, return t/f
-        check_hash(&Hash::from_vector(&msg), &sig.sig, &sig.pkey)
-    }
-
-    // ------------------------------------------------------------------
-    // Key Generation & Checking
-
-    pub fn get_random_Zr() -> Zr {
-        Zr(random::<[u8; ZR_SIZE_FR256]>())
-    }
-
-    pub fn make_deterministic_keys(seed: &[u8]) -> (SecretKey, PublicKey, G1) {
-        let h = hash(&seed);
-        let sk = [0u8; ZR_SIZE_FR256]; // secret keys in Zr
-        let pk = [0u8; G2_SIZE_FR256]; // public keys in G2
-        unsafe {
-            rust_libpbc::make_key_pair(
-                PBC_CONTEXT_FR256 as u64,
-                sk.as_ptr() as *mut _,
-                pk.as_ptr() as *mut _,
-                h.base_vector().as_ptr() as *mut _,
-                HASH_SIZE as u64,
-            );
-        }
-        let hpk = hash(&pk);
-        let skey = SecretKey(Zr(sk));
-        let pkey = PublicKey(G2(pk));
-        let sig = sign_hash(&hpk, &skey);
-        (skey, pkey, sig)
-    }
-
-    pub fn check_keying(pkey: &PublicKey, sig: &G1) -> bool {
-        check_hash(&hash(&pkey.base_vector()), &sig, &pkey)
-    }
-
-    pub fn make_random_keys() -> (SecretKey, PublicKey, G1) {
-        make_deterministic_keys(&get_random_Zr().base_vector())
-    }
-
-    // ------------------------------------------------------------------------
-    // Subkey generation and Sakai-Kasahara Encryption
-
-    pub fn make_secret_subkey(skey: &SecretKey, seed: &[u8]) -> SecretSubKey {
-        let h = Hash::from_vector(&seed);
-        let sk = [0u8; G1_SIZE_FR256];
-        unsafe {
-            rust_libpbc::make_secret_subkey(
-                PBC_CONTEXT_FR256 as u64,
-                sk.as_ptr() as *mut _,
-                skey.base_vector().as_ptr() as *mut _,
-                h.base_vector().as_ptr() as *mut _,
-                HASH_SIZE as u64,
-            );
-        }
-        SecretSubKey(G1(sk))
-    }
-
-    pub fn make_public_subkey(pkey: &PublicKey, seed: &[u8]) -> PublicSubKey {
-        let h = Hash::from_vector(&seed);
-        let pk = [0u8; G2_SIZE_FR256];
-        unsafe {
-            rust_libpbc::make_public_subkey(
-                PBC_CONTEXT_FR256 as u64,
-                pk.as_ptr() as *mut _,
-                pkey.base_vector().as_ptr() as *mut _,
-                h.base_vector().as_ptr() as *mut _,
-                HASH_SIZE as u64,
-            );
-        }
-        PublicSubKey(G2(pk))
-    }
-
-    // structure of a SAKKI encryption.
-    // ---------------------------------
-    // For use in UTXO's you will only want to store the
-    // ciphertext, cmsg, and the rval. Proper recipients
-    // already know their own public keys, and the IBE ID
-    // that was used to encrypt their payload.
-    // ----------------------------------
-    pub struct EncryptedPacket {
-        pkey: PublicKey, // public key of recipient
-        id: Vec<u8>,     // IBE ID
-        rval: G2,        // R_val used for SAKE encryption
-        cmsg: Vec<u8>,   // encrypted payload
-    }
-
-    pub fn ibe_encrypt(msg: &[u8], pkey: &PublicKey, id: &[u8]) -> EncryptedPacket {
-        let nmsg = msg.len();
-
-        // compute IBE public key
-        let pkid = make_public_subkey(&pkey, &id);
-
-        // compute hash of concatenated id:msg
-        let mut concv = Vec::from(id);
-        for b in msg.to_vec() {
-            concv.push(b);
-        }
-        let rhash = hash(&concv);
-
-        let rbuf = [0u8; G2_SIZE_FR256];
-        let pbuf = [0u8; GT_SIZE_FR256];
-        unsafe {
-            rust_libpbc::sakai_kasahara_encrypt(
-                PBC_CONTEXT_FR256 as u64,
-                rbuf.as_ptr() as *mut _,
-                pbuf.as_ptr() as *mut _,
-                pkid.base_vector().as_ptr() as *mut _,
-                rhash.base_vector().as_ptr() as *mut _,
-                HASH_SIZE as u64,
-            );
-        }
-        // encrypt with (msg XOR H(pairing-val))
-        let mut cmsg = hash_nbytes(nmsg, &pbuf);
-        for ix in 0..nmsg {
-            cmsg[ix] ^= msg[ix];
-        }
-        EncryptedPacket {
-            pkey: *pkey,
-            id: id.to_vec(),
-            rval: G2(rbuf),
-            cmsg: cmsg,
-        }
-    }
-
-    pub fn ibe_decrypt(pack: &EncryptedPacket, skey: &SecretKey) -> Option<Vec<u8>> {
-        let skid = make_secret_subkey(&skey, &pack.id);
-        let nmsg = pack.cmsg.len();
-        let pbuf = [0u8; GT_SIZE_FR256];
-        unsafe {
-            rust_libpbc::sakai_kasahara_decrypt(
-                PBC_CONTEXT_FR256 as u64,
-                pbuf.as_ptr() as *mut _,
-                pack.rval.base_vector().as_ptr() as *mut _,
-                skid.base_vector().as_ptr() as *mut _,
-            );
-        }
-        // decrypt using (ctxt XOR H(pairing_val))
-        let mut msg = hash_nbytes(nmsg, &pbuf);
-        for ix in 0..nmsg {
-            msg[ix] ^= pack.cmsg[ix];
-        }
-        // Now check that message was correctly decrypted
-        // compute hash of concatenated id:msg
-        let mut concv = pack.id.clone();
-        for b in msg.clone() {
-            concv.push(b);
-        }
-        let rhash = hash(&concv);
-        unsafe {
-            let ans = rust_libpbc::sakai_kasahara_check(
-                PBC_CONTEXT_FR256 as u64,
-                pack.rval.base_vector().as_ptr() as *mut _,
-                pack.pkey.base_vector().as_ptr() as *mut _,
-                rhash.base_vector().as_ptr() as *mut _,
-                HASH_SIZE as u64,
-            );
-            if ans == 0 {
-                Some(msg)
-            } else {
-                None
-            }
-        }
-    }
-
-}
-
-// --------------------------------------------------------------------------
-// Faster, but less secure, pairings with curves AR160 (type A, r approx 160 bits)
-// (intended for eRandHound ephemeral secrets)
-
-pub mod fast {
-    use super::*;
-
-    #[derive(Copy, Clone)]
-    pub struct Zr([u8; ZR_SIZE_AR160]);
-
-    impl Zr {
-        pub fn base_vector(&self) -> &[u8] {
-            &self.0
-        }
-
-        pub fn from_str(s: &str) -> Zr {
-            let mut v = [0u8; ZR_SIZE_AR160];
-            hexstr_to_u8v(&s, &mut v);
-            Zr(v)
-        }
-
-        pub fn from_int(a: i64) -> Zr {
-            let mut v = [0u8; ZR_SIZE_AR160]; // big-endian encoding as byte vector
-            let mut va = if a < 0 { -(a as i128) } else { a as i128 };
-            for ix in 0..8 {
-                v[ZR_SIZE_AR160 - ix - 1] = (va & 0x0ff) as u8;
-                va >>= 8;
-            }
-            if a < 0 {
-                -Zr(v)
-            } else {
-                Zr(v)
-            }
-        }
-
-        pub fn to_str(&self) -> String {
-            u8v_to_typed_str("Zr", &self.base_vector())
-        }
-    }
-
-    impl From<i64> for Zr {
-        fn from(x: i64) -> Zr {
-            Zr::from_int(x)
-        }
-    }
-
-    impl fmt::Display for Zr {
-        fn fmt(&self, f: &mut fmt::Formatter) -> fmt::Result {
-            write!(f, "{}", self.to_str())
-        }
-    }
-
-    // -------------------------------------
-    // Zr op i64
-
-    impl Add<i64> for Zr {
-        type Output = Zr;
-        fn add(self, other: i64) -> Zr {
-            self + Zr::from(other)
-        }
-    }
-
-    impl Sub<i64> for Zr {
-        type Output = Zr;
-        fn sub(self, other: i64) -> Zr {
-            self - Zr::from(other)
-        }
-    }
-
-    impl Mul<i64> for Zr {
-        type Output = Zr;
-        fn mul(self, other: i64) -> Zr {
-            self * Zr::from(other)
-        }
-    }
-
-    impl Div<i64> for Zr {
-        type Output = Zr;
-        fn div(self, other: i64) -> Zr {
-            self / Zr::from(other)
-        }
-    }
-
-    // -------------------------------------
-    // i64 op Zr
-    impl Add<Zr> for i64 {
-        type Output = Zr;
-        fn add(self, other: Zr) -> Zr {
-            Zr::from(self) + other
-        }
-    }
-
-    impl Sub<Zr> for i64 {
-        type Output = Zr;
-        fn sub(self, other: Zr) -> Zr {
-            Zr::from(self) - other
-        }
-    }
-
-    impl Mul<Zr> for i64 {
-        type Output = Zr;
-        fn mul(self, other: Zr) -> Zr {
-            Zr::from(self) * other
-        }
-    }
-
-    impl Div<Zr> for i64 {
-        type Output = Zr;
-        fn div(self, other: Zr) -> Zr {
-            Zr::from(self) / other
-        }
-    }
-
-    // -------------------------------------
-    // Zr op Zr
-
-    impl Neg for Zr {
-        type Output = Zr;
-        fn neg(self) -> Zr {
-            neg_Zr(&self)
-        }
-    }
-
-    impl Add<Zr> for Zr {
-        type Output = Zr;
-        fn add(self, other: Zr) -> Zr {
-            add_Zr_Zr(&self, &other)
-        }
-    }
-
-    impl Sub<Zr> for Zr {
-        type Output = Zr;
-        fn sub(self, other: Zr) -> Zr {
-            sub_Zr_Zr(&self, &other)
-        }
-    }
-
-    impl Mul<Zr> for Zr {
-        type Output = Zr;
-        fn mul(self, other: Zr) -> Zr {
-            mul_Zr_Zr(&self, &other)
-        }
-    }
-
-    impl Div<Zr> for Zr {
-        type Output = Zr;
-        fn div(self, other: Zr) -> Zr {
-            div_Zr_Zr(&self, &other)
-        }
-    }
-
-    impl AddAssign<i64> for Zr {
-        fn add_assign(&mut self, other: i64) {
-            *self += Zr::from(other);
-        }
-    }
-
-    impl SubAssign<i64> for Zr {
-        fn sub_assign(&mut self, other: i64) {
-            *self -= Zr::from(other);
-        }
-    }
-
-    impl MulAssign<i64> for Zr {
-        fn mul_assign(&mut self, other: i64) {
-            *self *= Zr::from(other);
-        }
-    }
-
-    impl DivAssign<i64> for Zr {
-        fn div_assign(&mut self, other: i64) {
-            *self /= Zr::from(other);
-        }
-    }
-
-    impl AddAssign<Zr> for Zr {
-        fn add_assign(&mut self, other: Zr) {
-            *self = *self + other;
-        }
-    }
-
-    impl SubAssign<Zr> for Zr {
-        fn sub_assign(&mut self, other: Zr) {
-            *self = *self - other;
-        }
-    }
-
-    impl MulAssign<Zr> for Zr {
-        fn mul_assign(&mut self, other: Zr) {
-            *self = *self * other;
-        }
-    }
-
-    impl DivAssign<Zr> for Zr {
-        fn div_assign(&mut self, other: Zr) {
-            *self = *self / other;
-        }
-    }
-
-    // -----------------------------------------
-    #[derive(Copy, Clone)]
-    pub struct G1([u8; G1_SIZE_AR160]);
-
-    impl G1 {
-        pub fn base_vector(&self) -> &[u8] {
-            &self.0
-        }
-
-        pub fn to_str(&self) -> String {
-            u8v_to_typed_str("G1", &self.base_vector())
-        }
-    }
-
-    impl fmt::Display for G1 {
-        fn fmt(&self, f: &mut fmt::Formatter) -> fmt::Result {
-            write!(f, "{}", self.to_str())
-        }
-    }
-
-    impl Neg for G1 {
-        type Output = G1;
-        fn neg(self) -> G1 {
-            neg_G1(&self)
-        }
-    }
-
-    impl Add<G1> for G1 {
-        type Output = G1;
-        fn add(self, other: G1) -> G1 {
-            add_G1_G1(&self, &other)
-        }
-    }
-
-    impl Sub<G1> for G1 {
-        type Output = G1;
-        fn sub(self, other: G1) -> G1 {
-            sub_G1_G1(&self, &other)
-        }
-    }
-
-    impl Mul<Zr> for G1 {
-        type Output = G1;
-        fn mul(self, other: Zr) -> G1 {
-            mul_G1_Zr(&self, &other)
-        }
-    }
-
-    impl Div<Zr> for G1 {
-        type Output = G1;
-        fn div(self, other: Zr) -> G1 {
-            div_G1_Zr(&self, &other)
-        }
-    }
-
-    impl Mul<G1> for Zr {
-        type Output = G1;
-        fn mul(self, other: G1) -> G1 {
-            mul_G1_Zr(&other, &self)
-        }
-    }
-
-    impl Mul<G1> for i64 {
-        type Output = G1;
-        fn mul(self, other: G1) -> G1 {
-            Zr::from(self) * other
-        }
-    }
-
-    impl Div<i64> for G1 {
-        type Output = G1;
-        fn div(self, other: i64) -> G1 {
-            self / Zr::from(other)
-        }
-    }
-
-    impl Mul<i64> for G1 {
-        type Output = G1;
-        fn mul(self, other: i64) -> G1 {
-            self * Zr::from(other)
-        }
-    }
-
-    impl AddAssign<G1> for G1 {
-        fn add_assign(&mut self, other: G1) {
-            *self = *self + other;
-        }
-    }
-
-    impl SubAssign<G1> for G1 {
-        fn sub_assign(&mut self, other: G1) {
-            *self = *self - other;
-        }
-    }
-
-    impl MulAssign<Zr> for G1 {
-        fn mul_assign(&mut self, other: Zr) {
-            *self = *self * other;
-        }
-    }
-
-    impl DivAssign<Zr> for G1 {
-        fn div_assign(&mut self, other: Zr) {
-            *self = *self / other;
-        }
-    }
-
-    impl MulAssign<i64> for G1 {
-        fn mul_assign(&mut self, other: i64) {
-            *self *= Zr::from(other);
-        }
-    }
-
-    impl DivAssign<i64> for G1 {
-        fn div_assign(&mut self, other: i64) {
-            *self /= Zr::from(other);
-        }
-    }
-
-    // -----------------------------------------
-    #[derive(Copy, Clone)]
-    pub struct G2([u8; G2_SIZE_AR160]);
-
-    impl G2 {
-        pub fn base_vector(&self) -> &[u8] {
-            &self.0
-        }
-
-        pub fn to_str(&self) -> String {
-            u8v_to_typed_str("G2", &self.base_vector())
-        }
-    }
-
-    impl fmt::Display for G2 {
-        fn fmt(&self, f: &mut fmt::Formatter) -> fmt::Result {
-            write!(f, "{}", self.to_str())
-        }
-    }
-
-    impl Neg for G2 {
-        type Output = G2;
-        fn neg(self) -> G2 {
-            neg_G2(&self)
-        }
-    }
-
-    impl Add<G2> for G2 {
-        type Output = G2;
-        fn add(self, other: G2) -> G2 {
-            add_G2_G2(&self, &other)
-        }
-    }
-
-    impl Sub<G2> for G2 {
-        type Output = G2;
-        fn sub(self, other: G2) -> G2 {
-            sub_G2_G2(&self, &other)
-        }
-    }
-
-    impl Mul<Zr> for G2 {
-        type Output = G2;
-        fn mul(self, other: Zr) -> G2 {
-            mul_G2_Zr(&self, &other)
-        }
-    }
-
-    impl Mul<i64> for G2 {
-        type Output = G2;
-        fn mul(self, other: i64) -> G2 {
-            self * Zr::from(other)
-        }
-    }
-
-    impl Div<Zr> for G2 {
-        type Output = G2;
-        fn div(self, other: Zr) -> G2 {
-            div_G2_Zr(&self, &other)
-        }
-    }
-
-    impl Div<i64> for G2 {
-        type Output = G2;
-        fn div(self, other: i64) -> G2 {
-            self / Zr::from(other)
-        }
-    }
-
-    impl Mul<G2> for Zr {
-        type Output = G2;
-        fn mul(self, other: G2) -> G2 {
-            mul_G2_Zr(&other, &self)
-        }
-    }
-
-    impl Mul<G2> for i64 {
-        type Output = G2;
-        fn mul(self, other: G2) -> G2 {
-            other * Zr::from(self)
-        }
-    }
-
-    impl AddAssign<G2> for G2 {
-        fn add_assign(&mut self, other: G2) {
-            *self = *self + other;
-        }
-    }
-
-    impl SubAssign<G2> for G2 {
-        fn sub_assign(&mut self, other: G2) {
-            *self = *self - other;
-        }
-    }
-
-    impl MulAssign<Zr> for G2 {
-        fn mul_assign(&mut self, other: Zr) {
-            *self = *self * other;
-        }
-    }
-
-    impl DivAssign<Zr> for G2 {
-        fn div_assign(&mut self, other: Zr) {
-            *self = *self / other;
-        }
-    }
-
-    impl MulAssign<i64> for G2 {
-        fn mul_assign(&mut self, other: i64) {
-            *self *= Zr::from(other);
-        }
-    }
-
-    impl DivAssign<i64> for G2 {
-        fn div_assign(&mut self, other: i64) {
-            *self /= Zr::from(other);
-        }
-    }
-
-    // -----------------------------------------
-    #[derive(Copy, Clone)]
-    pub struct GT([u8; GT_SIZE_AR160]);
-
-    impl GT {
-        pub fn base_vector(&self) -> &[u8] {
-            &self.0
-        }
-
-        pub fn to_str(&self) -> String {
-            u8v_to_typed_str("GT", &self.base_vector())
-        }
-    }
-
-    impl fmt::Display for GT {
-        fn fmt(&self, f: &mut fmt::Formatter) -> fmt::Result {
-            write!(f, "{}", self.to_str())
-        }
-    }
-
-    impl Mul<GT> for GT {
-        type Output = GT;
-        fn mul(self, other: GT) -> GT {
-            mul_GT_GT(&self, &other)
-        }
-    }
-
-    impl Div<GT> for GT {
-        type Output = GT;
-        fn div(self, other: GT) -> GT {
-            div_GT_GT(&self, &other)
-        }
-    }
-
-    impl MulAssign<GT> for GT {
-        fn mul_assign(&mut self, other: GT) {
-            *self = *self * other;
-        }
-    }
-
-    impl DivAssign<GT> for GT {
-        fn div_assign(&mut self, other: GT) {
-            *self = *self / other;
-        }
-    }
-
-    // -----------------------------------------
-    #[derive(Copy, Clone)]
-    pub struct SecretKey(Zr);
-
-    impl SecretKey {
-        pub fn base_vector(&self) -> &[u8] {
-            self.0.base_vector()
-        }
-
-        pub fn to_str(&self) -> String {
-            u8v_to_typed_str("SKey", &self.base_vector())
-        }
-    }
-
-    impl fmt::Display for SecretKey {
-        fn fmt(&self, f: &mut fmt::Formatter) -> fmt::Result {
-            write!(f, "{}", self.to_str())
-        }
-    }
-
-    // -----------------------------------------
-    #[derive(Copy, Clone)]
-    pub struct PublicKey(G2);
-
-    impl PublicKey {
-        pub fn base_vector(&self) -> &[u8] {
-            self.0.base_vector()
-        }
-
-        pub fn to_str(&self) -> String {
-            u8v_to_typed_str("PKey", &self.base_vector())
-        }
-    }
-
-    impl fmt::Display for PublicKey {
-        fn fmt(&self, f: &mut fmt::Formatter) -> fmt::Result {
-            write!(f, "{}", self.to_str())
-        }
-    }
-
-    // ------------------------------------------------------------------
-    // Key Generation & Checking
-
-    pub fn sign_hash(h: &Hash, skey: &SecretKey) -> G1 {
-        // return a raw signature on a hash
-        unsafe {
-            let v = [0u8; G1_SIZE_AR160];
-            rust_libpbc::sign_hash(
-                PBC_CONTEXT_AR160 as u64,
-                v.as_ptr() as *mut _,
-                skey.base_vector().as_ptr() as *mut _,
-                h.base_vector().as_ptr() as *mut _,
-                HASH_SIZE as u64,
-            );
-            G1(v)
-        }
-    }
-
-    pub fn check_hash(h: &Hash, sig: &G1, pkey: &PublicKey) -> bool {
-        // check a hash with a raw signature, return t/f
-        unsafe {
-            0 == rust_libpbc::check_signature(
-                PBC_CONTEXT_AR160 as u64,
-                sig.base_vector().as_ptr() as *mut _,
-                h.base_vector().as_ptr() as *mut _,
-                HASH_SIZE as u64,
-                pkey.base_vector().as_ptr() as *mut _,
-            )
-        }
-    }
-
-    pub fn get_random_Zr() -> Zr {
-        Zr(random::<[u8; ZR_SIZE_AR160]>())
-    }
-
-    pub fn make_deterministic_keys(seed: &[u8]) -> (SecretKey, PublicKey, G1) {
-        let h = hash(&seed);
-        let sk = [0u8; ZR_SIZE_AR160]; // secret keys in Zr
-        let pk = [0u8; G2_SIZE_AR160]; // public keys in G2
-        unsafe {
-            rust_libpbc::make_key_pair(
-                PBC_CONTEXT_AR160 as u64,
-                sk.as_ptr() as *mut _,
-                pk.as_ptr() as *mut _,
-                h.base_vector().as_ptr() as *mut _,
-                HASH_SIZE as u64,
-            );
-        }
-        let hpk = hash(&pk);
-        let skey = SecretKey(Zr(sk));
-        let pkey = PublicKey(G2(pk));
-        let sig = sign_hash(&hpk, &skey);
-        (skey, pkey, sig)
-    }
-
-    pub fn check_keying(pkey: &PublicKey, sig: &G1) -> bool {
-        check_hash(&hash(&pkey.base_vector()), &sig, &pkey)
-    }
-
-    pub fn make_random_keys() -> (SecretKey, PublicKey, G1) {
-        make_deterministic_keys(&get_random_Zr().base_vector())
-    }
-
-    // ----------------------------------------------------------------
-    // Curve Arithmetic...
-
-    pub fn add_Zr_Zr(a: &Zr, b: &Zr) -> Zr {
-        let mut ans = [0u8; ZR_SIZE_AR160];
-        ans.copy_from_slice(a.base_vector());
-        unsafe {
-            rust_libpbc::add_Zr_vals(
-                PBC_CONTEXT_AR160 as u64,
-                ans.as_ptr() as *mut _,
-                b.base_vector().as_ptr() as *mut _,
-            );
-            Zr(ans)
-        }
-    }
-
-    pub fn sub_Zr_Zr(a: &Zr, b: &Zr) -> Zr {
-        let mut ans = [0u8; ZR_SIZE_AR160];
-        ans.copy_from_slice(a.base_vector());
-        unsafe {
-            rust_libpbc::sub_Zr_vals(
-                PBC_CONTEXT_AR160 as u64,
-                ans.as_ptr() as *mut _,
-                b.base_vector().as_ptr() as *mut _,
-            );
-            Zr(ans)
-        }
-    }
-
-    pub fn mul_Zr_Zr(a: &Zr, b: &Zr) -> Zr {
-        let mut ans = [0u8; ZR_SIZE_AR160];
-        ans.copy_from_slice(a.base_vector());
-        unsafe {
-            rust_libpbc::mul_Zr_vals(
-                PBC_CONTEXT_AR160 as u64,
-                ans.as_ptr() as *mut _,
-                b.base_vector().as_ptr() as *mut _,
-            );
-            Zr(ans)
-        }
-    }
-
-    pub fn div_Zr_Zr(a: &Zr, b: &Zr) -> Zr {
-        let mut ans = [0u8; ZR_SIZE_AR160];
-        ans.copy_from_slice(a.base_vector());
-        unsafe {
-            rust_libpbc::div_Zr_vals(
-                PBC_CONTEXT_AR160 as u64,
-                ans.as_ptr() as *mut _,
-                b.base_vector().as_ptr() as *mut _,
-            );
-            Zr(ans)
-        }
-    }
-
-    pub fn exp_Zr_Zr(a: &Zr, b: &Zr) -> Zr {
-        let mut ans = [0u8; ZR_SIZE_AR160];
-        ans.copy_from_slice(a.base_vector());
-        unsafe {
-            rust_libpbc::exp_Zr_vals(
-                PBC_CONTEXT_AR160 as u64,
-                ans.as_ptr() as *mut _,
-                b.base_vector().as_ptr() as *mut _,
-            );
-            Zr(ans)
-        }
-    }
-
-    pub fn neg_Zr(a: &Zr) -> Zr {
-        let mut ans = [0u8; ZR_SIZE_AR160];
-        ans.copy_from_slice(a.base_vector());
-        unsafe {
-            rust_libpbc::neg_Zr_val(PBC_CONTEXT_AR160 as u64, ans.as_ptr() as *mut _);
-            Zr(ans)
-        }
-    }
-
-    pub fn inv_Zr(a: &Zr) -> Zr {
-        let mut ans = [0u8; ZR_SIZE_AR160];
-        ans.copy_from_slice(a.base_vector());
-        unsafe {
-            rust_libpbc::inv_Zr_val(PBC_CONTEXT_AR160 as u64, ans.as_ptr() as *mut _);
-            Zr(ans)
-        }
-    }
-
-    // ---------------------------------
-
-    pub fn mul_G1_Zr(a: &G1, b: &Zr) -> G1 {
-        let mut ans = [0u8; G1_SIZE_AR160];
-        ans.copy_from_slice(a.base_vector());
-        unsafe {
-            rust_libpbc::exp_G1z(
-                PBC_CONTEXT_AR160 as u64,
-                ans.as_ptr() as *mut _,
-                b.base_vector().as_ptr() as *mut _,
-            );
-            G1(ans)
-        }
-    }
-
-    pub fn div_G1_Zr(a: &G1, b: &Zr) -> G1 {
-        let invb = inv_Zr(&b);
-        mul_G1_Zr(&a, &invb)
-    }
-
-    pub fn add_G1_G1(a: &G1, b: &G1) -> G1 {
-        let mut ans = [0u8; G1_SIZE_AR160];
-        ans.copy_from_slice(a.base_vector());
-        unsafe {
-            rust_libpbc::add_G1_pts(
-                PBC_CONTEXT_AR160 as u64,
-                ans.as_ptr() as *mut _,
-                b.base_vector().as_ptr() as *mut _,
-            );
-            G1(ans)
-        }
-    }
-
-    pub fn sub_G1_G1(a: &G1, b: &G1) -> G1 {
-        let mut ans = [0u8; G1_SIZE_AR160];
-        ans.copy_from_slice(a.base_vector());
-        unsafe {
-            rust_libpbc::sub_G1_pts(
-                PBC_CONTEXT_AR160 as u64,
-                ans.as_ptr() as *mut _,
-                b.base_vector().as_ptr() as *mut _,
-            );
-            G1(ans)
-        }
-    }
-
-    pub fn neg_G1(a: &G1) -> G1 {
-        let mut ans = [0u8; G1_SIZE_AR160];
-        ans.copy_from_slice(a.base_vector());
-        unsafe {
-            rust_libpbc::neg_G1_pt(PBC_CONTEXT_AR160 as u64, ans.as_ptr() as *mut _);
-            G1(ans)
-        }
-    }
-
-    // ------------------------------------------------------
-
-    pub fn mul_G2_Zr(a: &G2, b: &Zr) -> G2 {
-        let mut ans = [0u8; G2_SIZE_AR160];
-        ans.copy_from_slice(a.base_vector());
-        unsafe {
-            rust_libpbc::exp_G2z(
-                PBC_CONTEXT_AR160 as u64,
-                ans.as_ptr() as *mut _,
-                b.base_vector().as_ptr() as *mut _,
-            );
-            G2(ans)
-        }
-    }
-
-    pub fn div_G2_Zr(a: &G2, b: &Zr) -> G2 {
-        let invb = inv_Zr(&b);
-        mul_G2_Zr(&a, &invb)
-    }
-
-    pub fn add_G2_G2(a: &G2, b: &G2) -> G2 {
-        let mut ans = [0u8; G2_SIZE_AR160];
-        ans.copy_from_slice(a.base_vector());
-        unsafe {
-            rust_libpbc::add_G2_pts(
-                PBC_CONTEXT_AR160 as u64,
-                ans.as_ptr() as *mut _,
-                b.base_vector().as_ptr() as *mut _,
-            );
-            G2(ans)
-        }
-    }
-
-    pub fn sub_G2_G2(a: &G2, b: &G2) -> G2 {
-        let mut ans = [0u8; G2_SIZE_AR160];
-        ans.copy_from_slice(a.base_vector());
-        unsafe {
-            rust_libpbc::sub_G2_pts(
-                PBC_CONTEXT_AR160 as u64,
-                ans.as_ptr() as *mut _,
-                b.base_vector().as_ptr() as *mut _,
-            );
-            G2(ans)
-        }
-    }
-
-    pub fn neg_G2(a: &G2) -> G2 {
-        let mut ans = [0u8; G2_SIZE_AR160];
-        ans.copy_from_slice(a.base_vector());
-        unsafe {
-            rust_libpbc::neg_G2_pt(PBC_CONTEXT_AR160 as u64, ans.as_ptr() as *mut _);
-            G2(ans)
-        }
-    }
-
-    // -------------------------------------------------
-
-    pub fn compute_pairing(a: &G1, b: &G2) -> GT {
-        let ans = [0u8; GT_SIZE_AR160];
-        unsafe {
-            rust_libpbc::compute_pairing(
-                PBC_CONTEXT_AR160 as u64,
-                ans.as_ptr() as *mut _,
-                a.base_vector().as_ptr() as *mut _,
-                b.base_vector().as_ptr() as *mut _,
-            );
-        }
-        GT(ans)
-    }
-
-    pub fn mul_GT_GT(a: &GT, b: &GT) -> GT {
-        let mut ans = [0u8; GT_SIZE_AR160];
-        ans.copy_from_slice(a.base_vector());
-        unsafe {
-            rust_libpbc::mul_GT_vals(
-                PBC_CONTEXT_AR160 as u64,
-                ans.as_ptr() as *mut _,
-                b.base_vector().as_ptr() as *mut _,
-            );
-        }
-        GT(ans)
-    }
-
-    pub fn div_GT_GT(a: &GT, b: &GT) -> GT {
-        let mut ans = [0u8; GT_SIZE_AR160];
-        ans.copy_from_slice(a.base_vector());
-        unsafe {
-            rust_libpbc::div_GT_vals(
-                PBC_CONTEXT_AR160 as u64,
-                ans.as_ptr() as *mut _,
-                b.base_vector().as_ptr() as *mut _,
-            );
-        }
-        GT(ans)
-    }
-
-    pub fn exp_GT_Zr(a: &GT, b: &Zr) -> GT {
-        let mut ans = [0u8; GT_SIZE_AR160];
-        ans.copy_from_slice(a.base_vector());
-        unsafe {
-            rust_libpbc::exp_GTz(
-                PBC_CONTEXT_AR160 as u64,
-                ans.as_ptr() as *mut _,
-                b.base_vector().as_ptr() as *mut _,
-            );
-        }
-        GT(ans)
-    }
-
-    pub fn inv_GT(a: &GT) -> GT {
-        let mut ans = [0u8; GT_SIZE_AR160];
-        ans.copy_from_slice(a.base_vector());
-        unsafe {
-            rust_libpbc::inv_GT_val(PBC_CONTEXT_AR160 as u64, ans.as_ptr() as *mut _);
-        }
-        GT(ans)
-    }
-
-    // -------------------------------------------
-
-    pub fn get_G1() -> G1 {
-        let u = [0u8; G1_SIZE_AR160];
-        unsafe {
-            rust_libpbc::get_g1(
-                PBC_CONTEXT_AR160 as u64,
-                u.as_ptr() as *mut _,
-                G1_SIZE_AR160 as u64,
-            );
-        }
-        G1(u)
-    }
-
-    pub fn get_G2() -> G2 {
-        let v = [0u8; G2_SIZE_AR160];
-        unsafe {
-            rust_libpbc::get_g2(
-                PBC_CONTEXT_AR160 as u64,
-                v.as_ptr() as *mut _,
-                G1_SIZE_AR160 as u64,
-            );
-        }
-        G2(v)
-    }
-
-    impl G1 {
-        pub fn generator() -> G1 {
-            get_G1()
-        }
-
-        pub fn from_hash(h: &Hash) -> G1 {
-            let u = [0u8; G1_SIZE_AR160];
-            unsafe {
-                rust_libpbc::get_G1_from_hash(
-                    PBC_CONTEXT_AR160 as u64,
-                    u.as_ptr() as *mut _,
-                    h.base_vector().as_ptr() as *mut _,
-                    HASH_SIZE as u64,
-                );
-            }
-            G1(u)
-        }
-    }
-
-    impl G2 {
-        pub fn generator() -> G2 {
-            get_G2()
-        }
-
-        pub fn from_hash(h: &Hash) -> G2 {
-            let v = [0u8; G2_SIZE_AR160];
-            unsafe {
-                rust_libpbc::get_G2_from_hash(
-                    PBC_CONTEXT_AR160 as u64,
-                    v.as_ptr() as *mut _,
-                    h.base_vector().as_ptr() as *mut _,
-                    HASH_SIZE as u64,
-                );
-            }
-            G2(v)
-        }
->>>>>>> de8ee3a6
-    }
-}