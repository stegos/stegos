--- conflicted
+++ resolved
@@ -24,8 +24,8 @@
 // SOFTWARE.
 
 // -------------------------------------------------------------------
+extern crate stegos_crypto;
 extern crate rust_libpbc;
-extern crate stegos_crypto;
 
 use stegos_crypto::pbc::*;
 use stegos_crypto::hash::*;
@@ -34,59 +34,7 @@
 use std::sync::Mutex;
 
 fn main() {
-<<<<<<< HEAD
 
-=======
-    fn init_pairings() {
-        for info in CURVES {
-            let context = info.context as u64;
-            unsafe {
-                println!("Init curve {}", (*info.name).to_string());
-                println!("Context: {}", context);
-                println!("{}", (*info.text).to_string());
-
-                let mut psize = [0u64; 4];
-                let ans = rust_libpbc::init_pairing(
-                    context,
-                    info.text as *mut _,
-                    (*info.text).len() as u64,
-                    psize.as_ptr() as *mut _,
-                );
-                assert_eq!(ans, 0);
-
-                assert_eq!(psize[0], info.g1_size as u64);
-                assert_eq!(psize[1], info.g2_size as u64);
-                assert_eq!(psize[2], info.pairing_size as u64);
-                assert_eq!(psize[3], info.field_size as u64);
-
-                let mut v1 = vec![0u8; info.g1_size];
-                hexstr_to_u8v(&(*info.g1), &mut v1);
-                println!("G1: {}", u8v_to_hexstr(&v1));
-                let len = rust_libpbc::set_g1(context, v1.as_ptr() as *mut _);
-                // returns nbr bytes read, should equal length of G1
-                assert_eq!(len, info.g1_size as i64);
-
-                let mut v1 = vec![0u8; info.g1_size];
-                let len = rust_libpbc::get_g1(context, v1.as_ptr() as *mut _, info.g1_size as u64);
-                assert_eq!(len, info.g1_size as u64);
-                println!("G1 readback: {}", u8v_to_hexstr(&v1));
-
-                let mut v2 = vec![0u8; info.g2_size];
-                hexstr_to_u8v(&(*info.g2), &mut v2);
-                println!("G2: {}", u8v_to_hexstr(&v2));
-                let len = rust_libpbc::set_g2(context, v2.as_ptr() as *mut _);
-                // returns nbr bytes read, should equal length of G2
-                assert_eq!(len, info.g2_size as i64);
-
-                let mut v2 = vec![0u8; info.g2_size];
-                let len = rust_libpbc::get_g2(context, v2.as_ptr() as *mut _, info.g2_size as u64);
-                assert_eq!(len, info.g2_size as u64);
-                println!("G2 readback: {}", u8v_to_hexstr(&v2));
-            }
-            println!("");
-        }
-    }
->>>>>>> de8ee3a6
     // ------------------------------------------------------------------------
     // check connection to PBC library
     println!("Hello, world!");
